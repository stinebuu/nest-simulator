#!/bin/bash

# travis_build.sh
#
# This file is part of NEST.
#
# Copyright (C) 2004 The NEST Initiative
#
# NEST is free software: you can redistribute it and/or modify
# it under the terms of the GNU General Public License as published by
# the Free Software Foundation, either version 2 of the License, or
# (at your option) any later version.
#
# NEST is distributed in the hope that it will be useful,
# but WITHOUT ANY WARRANTY; without even the implied warranty of
# MERCHANTABILITY or FITNESS FOR A PARTICULAR PURPOSE.  See the
# GNU General Public License for more details.
#
# You should have received a copy of the GNU General Public License
# along with NEST.  If not, see <http://www.gnu.org/licenses/>.


# This shell script is part of the NEST Travis CI build and test environment.
# It is invoked by the top-level Travis script '.travis.yml'.
#
# NOTE: This shell script is tightly coupled to Python script
#       'extras/parse_travis_log.py'.
#       Any changes to message numbers (MSGBLDnnnn) or the variable name
#      'file_names' have effects on the build/test-log parsing process.


# Exit shell if any subcommand or pipline returns a non-zero status.
set -e

# Set the NEST CMake-build configuration according to the build matrix in '.travis.yml'.
if [ "$xTHREADING" = "1" ] ; then
    CONFIGURE_THREADING="-Dwith-openmp=ON"
else
    CONFIGURE_THREADING="-Dwith-openmp=OFF"
fi

if [ "$xMPI" = "1" ] ; then
    CONFIGURE_MPI="-Dwith-mpi=ON"
else
    CONFIGURE_MPI="-Dwith-mpi=OFF"
fi

if [ "$xPYTHON" = "1" ] ; then
   if [ "$TRAVIS_PYTHON_VERSION" = "3.6.7" ]; then
      CONFIGURE_PYTHON="-DPYTHON_LIBRARY=/opt/python/3.6.7/lib/libpython3.6m.so -DPYTHON_INCLUDE_DIR=/opt/python/3.6.7/include/python3.6m/"
   fi
   if [[ $OSTYPE = darwin* ]]; then
      CONFIGURE_PYTHON="-DPYTHON_LIBRARY=/usr/local/Cellar/python/3.7.5/Frameworks/Python.framework/Versions/3.7/lib/libpython3.7.dylib -DPYTHON_INCLUDE_DIR=/usr/local/Cellar/python/3.7.5/Frameworks/Python.framework/Versions/3.7/include//python3.7m/"
   fi
   mkdir -p $HOME/.matplotlib
   cat > $HOME/.matplotlib/matplotlibrc <<EOF 
   backend : svg
EOF
else
    CONFIGURE_PYTHON="-Dwith-python=OFF"
fi

if [ "$xMUSIC" = "1" ] ; then
    CONFIGURE_MUSIC="-Dwith-music=$HOME/.cache/music.install"
    chmod +x extras/install_music.sh
    ./extras/install_music.sh
else
    CONFIGURE_MUSIC="-Dwith-music=OFF"
fi

if [ "$xGSL" = "1" ] ; then
    CONFIGURE_GSL="-Dwith-gsl=ON"
else
    CONFIGURE_GSL="-Dwith-gsl=OFF"
fi

if [ "$xLTDL" = "1" ] ; then
    CONFIGURE_LTDL="-Dwith-ltdl=ON"
else
    CONFIGURE_LTDL="-Dwith-ltdl=OFF"
fi

if [ "$xREADLINE" = "1" ] ; then
    CONFIGURE_READLINE="-Dwith-readline=ON"
else
    CONFIGURE_READLINE="-Dwith-readline=OFF"
fi

if [ "$xLIBBOOST" = "1" ] ; then
    CONFIGURE_BOOST="-Dwith-boost=$HOME/.cache/boost_1_72_0.install"
    chmod +x extras/install_libboost.sh
    ./extras/install_libboost.sh
else
    CONFIGURE_BOOST="-Dwith-boost=OFF"
fi

if [ "$xSIONLIB" = "1" ] ; then
    CONFIGURE_SIONLIB="-Dwith-sionlib=$HOME/.cache/sionlib.install"
    chmod +x extras/install_sionlib.sh
    ./extras/install_sionlib.sh
else
    CONFIGURE_SIONLIB="-Dwith-sionlib=OFF"
fi

if [ "$xLIBNEUROSIM" = "1" ] ; then
    CONFIGURE_LIBNEUROSIM="-Dwith-libneurosim=$HOME/.cache/libneurosim.install"
    chmod +x extras/install_csa-libneurosim.sh
    ./extras/install_csa-libneurosim.sh
else
    CONFIGURE_LIBNEUROSIM="-Dwith-libneurosim=OFF"
fi

if [[ $OSTYPE = darwin* ]]; then
    export CC=$(ls /usr/local/bin/gcc-* | grep '^/usr/local/bin/gcc-\d$')
    export CXX=$(ls /usr/local/bin/g++-* | grep '^/usr/local/bin/g++-\d$')
fi

NEST_VPATH=build
NEST_RESULT=result
if [ "$(uname -s)" = 'Linux' ]; then
    NEST_RESULT=$(readlink -f $NEST_RESULT)
else
    NEST_RESULT=$(greadlink -f $NEST_RESULT)
fi

echo $NEST_VPATH
mkdir "$NEST_VPATH" "$NEST_RESULT"
mkdir "$NEST_VPATH/reports"

if [ "$xSTATIC_ANALYSIS" = "1" ]; then
    echo "+ + + + + + + + + + + + + + + + + + + + + + + + + + + + + + + + + + + + + + + +"
    echo "+               S T A T I C   C O D E   A N A L Y S I S                       +"
    echo "+ + + + + + + + + + + + + + + + + + + + + + + + + + + + + + + + + + + + + + + +"

    echo "MSGBLD0010: Initializing VERA++ static code analysis."
    wget --no-verbose https://bitbucket.org/verateam/vera/downloads/vera++-1.3.0.tar.gz
    tar -xzf vera++-1.3.0.tar.gz
    cd vera++-1.3.0
    cmake -DCMAKE_INSTALL_PREFIX=/usr -DVERA_LUA=OFF -DVERA_USE_SYSTEM_BOOST=ON
    sudo make install
    cd ..
    rm -fr ./vera++-1.3.0
    rm -f ./vera++-1.3.0.tar.gz
     # Add the NEST profile to the VERA++ profiles.
    sudo cp ./extras/vera++.profile /usr/lib/vera++/profiles/nest
    echo "MSGBLD0020: VERA++ initialization completed."
    if [ ! -f "$HOME/.cache/bin/cppcheck" ]; then
        echo "MSGBLD0030: Installing CPPCHECK version 1.69."
        # Build cppcheck version 1.69
        git clone https://github.com/danmar/cppcheck.git
        cd cppcheck
        git checkout tags/1.69
        mkdir -p install
        make PREFIX=$HOME/.cache CFGDIR=$HOME/.cache/cfg HAVE_RULES=yes install
        cd ..
        echo "MSGBLD0040: CPPCHECK installation completed."

        echo "MSGBLD0050: Installing CLANG-FORMAT."
        wget --no-verbose http://llvm.org/releases/3.6.2/clang+llvm-3.6.2-x86_64-linux-gnu-ubuntu-14.04.tar.xz
        tar xf clang+llvm-3.6.2-x86_64-linux-gnu-ubuntu-14.04.tar.xz
        # Copy and not move because '.cache' may aleady contain other subdirectories and files.
        cp -R clang+llvm-3.6.2-x86_64-linux-gnu-ubuntu-14.04/* $HOME/.cache
        echo "MSGBLD0060: CLANG-FORMAT installation completed."

        # Remove these directories, otherwise the copyright-header check will complain.
        rm -rf ./cppcheck
        rm -rf ./clang+llvm-3.6.2-x86_64-linux-gnu-ubuntu-14.04
    fi

    # Ensure that the cppcheck and clang-format installation can be found.
    export PATH=$HOME/.cache/bin:$PATH

    echo "MSGBLD0070: Retrieving changed files."
    # Note: BUG: Extracting the filenames may not work in all cases.
    #            The commit range might not properly reflect the history.
    #            see https://github.com/travis-ci/travis-ci/issues/2668
    if [ "$TRAVIS_PULL_REQUEST" != "false" ]; then
       echo "MSGBLD0080: PULL REQUEST: Retrieving changed files using git diff against $TRAVIS_BRANCH."
       file_names=`git diff --name-only --diff-filter=AM $TRAVIS_BRANCH...HEAD`
    else
       echo "MSGBLD0090: Retrieving changed files using git diff in range $TRAVIS_COMMIT_RANGE."
       file_names=`git diff --name-only $TRAVIS_COMMIT_RANGE`
    fi

    # Note: uncomment the following line to static check *all* files, not just those that have changed.
    # Warning: will run for a very long time (will time out on Travis CI instances)

    # file_names=`find . -name "*.h" -o -name "*.c" -o -name "*.cc" -o -name "*.hpp" -o -name "*.cpp" -o -name "*.py"`

    for single_file_name in $file_names
    do
        echo "MSGBLD0095: File changed: $single_file_name"
    done
    echo "MSGBLD0100: Retrieving changed files completed."
    echo

    # Set the command line arguments for the static code analysis script and execute it.

    # The names of the static code analysis tools executables.
    VERA=vera++
    CPPCHECK=cppcheck
    CLANG_FORMAT=clang-format
    PEP8=pep8

    # Perform or skip a certain analysis.
    PERFORM_VERA=true
    PERFORM_CPPCHECK=true
    PERFORM_CLANG_FORMAT=true
    PERFORM_PEP8=true

    # The following command line parameters indicate whether static code analysis error messages
    # will cause the Travis CI build to fail or are ignored.
    IGNORE_MSG_VERA=false
    IGNORE_MSG_CPPCHECK=true
    IGNORE_MSG_CLANG_FORMAT=false
    IGNORE_MSG_PEP8=false

    # The script is called within the Travis CI environment and thus can not be run incremental.
    RUNS_ON_TRAVIS=true
    INCREMENTAL=false

    chmod +x ./extras/static_code_analysis.sh
    ./extras/static_code_analysis.sh "$RUNS_ON_TRAVIS" "$INCREMENTAL" "$file_names" "$NEST_VPATH" \
    "$VERA" "$CPPCHECK" "$CLANG_FORMAT" "$PEP8" \
    "$PERFORM_VERA" "$PERFORM_CPPCHECK" "$PERFORM_CLANG_FORMAT" "$PERFORM_PEP8" \
    "$IGNORE_MSG_VERA" "$IGNORE_MSG_CPPCHECK" "$IGNORE_MSG_CLANG_FORMAT" "$IGNORE_MSG_PEP8"
    if [ $? -gt 0 ]; then
        exit $?
    fi
else
    echo "MSGBLD0225: Static code analysis skipped due to build configuration."
fi

if [ "$xRUN_BUILD_AND_TESTSUITE" = "1" ]; then
cd "$NEST_VPATH"
cp ../extras/nestrc.sli ~/.nestrc
# Explicitly allow MPI oversubscription. This is required by Open MPI versions > 3.0.
# Not having this in place leads to a "not enough slots available" error.
    if [[ "$OSTYPE" = "darwin"* ]] ; then
    sed -i -e 's/mpirun -np/mpirun --oversubscribe -np/g' ~/.nestrc
fi

echo
echo "+ + + + + + + + + + + + + + + + + + + + + + + + + + + + + + + + + + + + + + + +"
echo "+               C O N F I G U R E   N E S T   B U I L D                       +"
echo "+ + + + + + + + + + + + + + + + + + + + + + + + + + + + + + + + + + + + + + + +"
echo "MSGBLD0230: Configuring CMake."
cmake \
    -DCMAKE_INSTALL_PREFIX="$NEST_RESULT" \
    -Dwith-optimize=ON \
    -Dwith-warning=ON \
    $CONFIGURE_BOOST \
    $CONFIGURE_THREADING \
    $CONFIGURE_MPI \
    $CONFIGURE_PYTHON \
    $CONFIGURE_MUSIC \
    $CONFIGURE_GSL \
    $CONFIGURE_LTDL \
    $CONFIGURE_READLINE \
    $CONFIGURE_SIONLIB \
    $CONFIGURE_LIBNEUROSIM \
    ..

echo "MSGBLD0240: CMake configure completed."

echo
echo "+ + + + + + + + + + + + + + + + + + + + + + + + + + + + + + + + + + + + + + + +"
echo "+               B U I L D   N E S T                                           +"
echo "+ + + + + + + + + + + + + + + + + + + + + + + + + + + + + + + + + + + + + + + +"
echo "MSGBLD0250: Running Make."
make VERBOSE=1
echo "MSGBLD0260: Make completed."

echo
echo "+ + + + + + + + + + + + + + + + + + + + + + + + + + + + + + + + + + + + + + + +"
echo "+               I N S T A L L   N E S T                                       +"
echo "+ + + + + + + + + + + + + + + + + + + + + + + + + + + + + + + + + + + + + + + +"
echo "MSGBLD0270: Running make install."
make install
echo "MSGBLD0280: Make install completed."

<<<<<<< HEAD
echo
echo "+ + + + + + + + + + + + + + + + + + + + + + + + + + + + + + + + + + + + + + + +"
echo "+               R U N   N E S T   T E S T S U I T E                           +"
echo "+ + + + + + + + + + + + + + + + + + + + + + + + + + + + + + + + + + + + + + + +"
echo "MSGBLD0290: Running make installcheck."
if [ "$TRAVIS_PYTHON_VERSION" = "2.7.13" ]; then
    export PYTHONPATH=$HOME/.cache/csa.install/lib/python2.7/site-packages:$PYTHONPATH
    export LD_LIBRARY_PATH=$HOME/.cache/csa.install/lib:$LD_LIBRARY_PATH
elif [ "$TRAVIS_PYTHON_VERSION" = "3.6.7" ]; then
    export PYTHONPATH=/usr/lib/x86_64-linux-gnu/:$PYTHONPATH
    export LD_LIBRARY_PATH=$HOME/.cache/csa.install/lib:$LD_LIBRARY_PATH
fi
make installcheck
echo "MSGBLD0300: Make installcheck completed."
=======
source $NEST_RESULT/bin/nest_vars.sh

    echo
    echo "+ + + + + + + + + + + + + + + + + + + + + + + + + + + + + + + + + + + + + + + +"
    echo "+               R U N   N E S T   T E S T S U I T E                           +"
    echo "+ + + + + + + + + + + + + + + + + + + + + + + + + + + + + + + + + + + + + + + +"
    echo "MSGBLD0290: Running make installcheck."
    if [ "$TRAVIS_PYTHON_VERSION" = "2.7.13" ]; then
        export PYTHONPATH=$HOME/.cache/csa.install/lib/python2.7/site-packages:$PYTHONPATH
        export LD_LIBRARY_PATH=$HOME/.cache/csa.install/lib:$LD_LIBRARY_PATH
    elif [ "$TRAVIS_PYTHON_VERSION" = "3.6.7" ]; then
        export PYTHONPATH=/usr/lib/x86_64-linux-gnu/:$PYTHONPATH
        export LD_LIBRARY_PATH=$HOME/.cache/csa.install/lib:$LD_LIBRARY_PATH
    fi
    make installcheck
    echo "MSGBLD0300: Make installcheck completed."
>>>>>>> 9ca796ef

if [ "$TRAVIS_PULL_REQUEST" != "false" ]; then
  echo "MSGBLD0310: This build was triggered by a pull request."
  echo "MSGBLD0330: (WARNING) Build artifacts not uploaded to Amazon S3."
fi

if [ "$TRAVIS_REPO_SLUG" != "nest/nest-simulator" ] ; then
  echo "MSGBLD0320: This build was from a forked repository and not from nest/nest-simulator."
  echo "MSGBLD0330: (WARNING) Build artifacts not uploaded to Amazon S3."
fi

echo "MSGBLD0340: Build completed."
fi<|MERGE_RESOLUTION|>--- conflicted
+++ resolved
@@ -24,7 +24,7 @@
 # It is invoked by the top-level Travis script '.travis.yml'.
 #
 # NOTE: This shell script is tightly coupled to Python script
-#       'extras/parse_travis_log.py'.
+#       'extras/parse_travis_log.py'. 
 #       Any changes to message numbers (MSGBLDnnnn) or the variable name
 #      'file_names' have effects on the build/test-log parsing process.
 
@@ -114,7 +114,7 @@
     export CC=$(ls /usr/local/bin/gcc-* | grep '^/usr/local/bin/gcc-\d$')
     export CXX=$(ls /usr/local/bin/g++-* | grep '^/usr/local/bin/g++-\d$')
 fi
-
+ 
 NEST_VPATH=build
 NEST_RESULT=result
 if [ "$(uname -s)" = 'Linux' ]; then
@@ -154,14 +154,14 @@
         make PREFIX=$HOME/.cache CFGDIR=$HOME/.cache/cfg HAVE_RULES=yes install
         cd ..
         echo "MSGBLD0040: CPPCHECK installation completed."
-
+    
         echo "MSGBLD0050: Installing CLANG-FORMAT."
         wget --no-verbose http://llvm.org/releases/3.6.2/clang+llvm-3.6.2-x86_64-linux-gnu-ubuntu-14.04.tar.xz
         tar xf clang+llvm-3.6.2-x86_64-linux-gnu-ubuntu-14.04.tar.xz
         # Copy and not move because '.cache' may aleady contain other subdirectories and files.
         cp -R clang+llvm-3.6.2-x86_64-linux-gnu-ubuntu-14.04/* $HOME/.cache
         echo "MSGBLD0060: CLANG-FORMAT installation completed."
-
+    
         # Remove these directories, otherwise the copyright-header check will complain.
         rm -rf ./cppcheck
         rm -rf ./clang+llvm-3.6.2-x86_64-linux-gnu-ubuntu-14.04
@@ -171,9 +171,9 @@
     export PATH=$HOME/.cache/bin:$PATH
 
     echo "MSGBLD0070: Retrieving changed files."
-    # Note: BUG: Extracting the filenames may not work in all cases.
-    #            The commit range might not properly reflect the history.
-    #            see https://github.com/travis-ci/travis-ci/issues/2668
+      # Note: BUG: Extracting the filenames may not work in all cases. 
+      #            The commit range might not properly reflect the history.
+      #            see https://github.com/travis-ci/travis-ci/issues/2668
     if [ "$TRAVIS_PULL_REQUEST" != "false" ]; then
        echo "MSGBLD0080: PULL REQUEST: Retrieving changed files using git diff against $TRAVIS_BRANCH."
        file_names=`git diff --name-only --diff-filter=AM $TRAVIS_BRANCH...HEAD`
@@ -197,7 +197,7 @@
     # Set the command line arguments for the static code analysis script and execute it.
 
     # The names of the static code analysis tools executables.
-    VERA=vera++
+    VERA=vera++                   
     CPPCHECK=cppcheck
     CLANG_FORMAT=clang-format
     PEP8=pep8
@@ -279,22 +279,6 @@
 make install
 echo "MSGBLD0280: Make install completed."
 
-<<<<<<< HEAD
-echo
-echo "+ + + + + + + + + + + + + + + + + + + + + + + + + + + + + + + + + + + + + + + +"
-echo "+               R U N   N E S T   T E S T S U I T E                           +"
-echo "+ + + + + + + + + + + + + + + + + + + + + + + + + + + + + + + + + + + + + + + +"
-echo "MSGBLD0290: Running make installcheck."
-if [ "$TRAVIS_PYTHON_VERSION" = "2.7.13" ]; then
-    export PYTHONPATH=$HOME/.cache/csa.install/lib/python2.7/site-packages:$PYTHONPATH
-    export LD_LIBRARY_PATH=$HOME/.cache/csa.install/lib:$LD_LIBRARY_PATH
-elif [ "$TRAVIS_PYTHON_VERSION" = "3.6.7" ]; then
-    export PYTHONPATH=/usr/lib/x86_64-linux-gnu/:$PYTHONPATH
-    export LD_LIBRARY_PATH=$HOME/.cache/csa.install/lib:$LD_LIBRARY_PATH
-fi
-make installcheck
-echo "MSGBLD0300: Make installcheck completed."
-=======
 source $NEST_RESULT/bin/nest_vars.sh
 
     echo
@@ -311,7 +295,6 @@
     fi
     make installcheck
     echo "MSGBLD0300: Make installcheck completed."
->>>>>>> 9ca796ef
 
 if [ "$TRAVIS_PULL_REQUEST" != "false" ]; then
   echo "MSGBLD0310: This build was triggered by a pull request."
