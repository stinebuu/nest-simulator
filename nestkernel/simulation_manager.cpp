--- conflicted
+++ resolved
@@ -547,11 +547,7 @@
   // if at the beginning of a simulation, set up spike buffers
   if ( !simulated_ )
   {
-<<<<<<< HEAD
     kernel().event_delivery_manager.configure_spike_data_buffers();
-=======
-    kernel().event_delivery_manager.configure_spike_buffers();
->>>>>>> f3710752
   }
 
   kernel().node_manager.ensure_valid_thread_local_ids();
@@ -696,7 +692,6 @@
 
       if ( from_step_ == 0 ) // deliver only at beginning of slice
       {
-        // kernel().event_delivery_manager.deliver_events( tid );
 #ifdef HAVE_MUSIC
 // advance the time of music by one step (min_delay * h) must
 // be done after deliver_events_() since it calls
@@ -835,7 +830,6 @@
 #pragma omp barrier
       sw_update.stop();
 
-      // gather only at end of slice
       sw_gather_spike_data.start();
       if ( to_step_ == kernel().connection_manager.get_min_delay() ) // gather
                                                                      // only at
