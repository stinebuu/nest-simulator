/*
 *  conn_parameter.h
 *
 *  This file is part of NEST.
 *
 *  Copyright (C) 2004 The NEST Initiative
 *
 *  NEST is free software: you can redistribute it and/or modify
 *  it under the terms of the GNU General Public License as published by
 *  the Free Software Foundation, either version 2 of the License, or
 *  (at your option) any later version.
 *
 *  NEST is distributed in the hope that it will be useful,
 *  but WITHOUT ANY WARRANTY; without even the implied warranty of
 *  MERCHANTABILITY or FITNESS FOR A PARTICULAR PURPOSE.  See the
 *  GNU General Public License for more details.
 *
 *  You should have received a copy of the GNU General Public License
 *  along with NEST.  If not, see <http://www.gnu.org/licenses/>.
 *
 */

#ifndef CONN_PARAMETER_H
#define CONN_PARAMETER_H

// C++ includes:
#include <limits>
#include <vector>

// Includes from nestkernel:
#include "exceptions.h"
#include "parameter.h"
#include "nest_datums.h"

// Includes from sli:
#include "token.h"

/**
 * Base class for parameters provided to connection routines.
 *
 * Principles for these parameters are
 * - Each parameter is a single scalar value.
 * - The parameter will be returned as type double.
 * - The parameter values can be given either as
 *   - a single scalar: the same value is returned for each call
 *   - a random deviate generator: a new random values is returned for each call
 *   - an array of scalars: values are returned in order
 */

namespace nest
{

class ConnParameter
{

public:
  ConnParameter()
  {
  }

  virtual ~ConnParameter()
  {
  }

  /**
   * Return parameter value.
   *
   * The parameter value may depend on target threads
   * and random numbers. Both must be supplied, even if
   * a concrete parameter type does not use them.
   *
   * @param target_thread  will be ignored except for array parameters.
   * @param rng   random number generator pointer
   * will be ignored except for random parameters.
   */
  virtual double value_double( thread, RngPtr, index, Node* ) const = 0;
  virtual long value_int( thread, RngPtr, index, Node* ) const = 0;
  virtual void
  skip( thread, size_t n_skip ) const
  {
  }
  virtual bool is_array() const = 0;

  virtual bool
  is_scalar() const
  {
    return false;
  }

  virtual bool
  provides_long() const
  {
    return false;
  }

  virtual void
  reset() const
  {
    throw NotImplemented( "Symmetric connections require parameters that can be reset." );
  }

  /**
   * Returns number of values available.
   *
   * 0 indicates scalar/unlimited supply.
   */
  virtual size_t
  number_of_values() const
  {
    return 0;
  }

  /**
  * @param t parameter
  * type is established by casts to all acceptedpossibilities
  * @param nthread number of threads
  * required to fix number pointers to the iterator (one for each thread)
  */
  static ConnParameter* create( const Token&, const size_t );
};


/**
 * Single double value.
 *
 * On each request, it returns the same value.
 */
class ScalarDoubleParameter : public ConnParameter
{
public:
  ScalarDoubleParameter( double value, const size_t )
    : value_( value )
  {
  }

  double
  value_double( thread, RngPtr, index, Node* ) const
  {
    return value_;
  }

  long
  value_int( thread, RngPtr, index, Node* ) const
  {
    throw KernelException( "ConnParameter calls value function with false return type." );
  }

  inline bool
  is_array() const
  {
    return false;
  }

  void
  reset() const
  {
  }

  bool
  is_scalar() const
  {
    return true;
  }

private:
  double value_;
};

/**
 * Single integer value.
 *
 * On each request, it returns the same value.
 */
class ScalarIntegerParameter : public ConnParameter
{
public:
  ScalarIntegerParameter( long value, const size_t )
    : value_( value )
  {
  }

  double
  value_double( thread, RngPtr, index, Node* ) const
  {
    return static_cast< double >( value_ );
  }

  long
  value_int( thread, RngPtr, index, Node* ) const
  {
    return value_;
  }

  inline bool
  is_array() const
  {
    return false;
  }

  void
  reset() const
  {
  }

  bool
  is_scalar() const
  {
    return true;
  }

  bool
  provides_long() const
  {
    return true;
  }

private:
  long value_;
};


/**
 * Array parameter classes, returning double values in order.
 *
 * - The array of values must not be empty
 *   (so return 0 for number_of_values can signal non-array parameter)
 * - Throws exception if more values requested than available.
 * - The class contains nthread number of pointers (one for each thread)
 *   to an iterator, which runs over the parameters initialised in an array.
 *   Each pointer is moved along the parameter array by the function
 *   value_double(), which returns the current parameter value and moves the
 *   pointer to the subsequent position.
 * - All parameters are  doubles, thus calling the function value_int()
 *   throws an error.
 */

class ArrayDoubleParameter : public ConnParameter
{
public:
  ArrayDoubleParameter( const std::vector< double >& values, const size_t nthreads )
    : values_( &values )
    , next_( nthreads, values_->begin() )
  {
  }

  void
  skip( thread tid, size_t n_skip ) const
  {
    if ( next_[ tid ] < values_->end() )
    {
      next_[ tid ] += n_skip;
    }
    else
    {
      throw KernelException( "Parameter values exhausted." );
    }
  }

  size_t
  number_of_values() const
  {
    return values_->size();
  }

  double
  value_double( thread tid, RngPtr, index, Node* ) const
  {
    if ( next_[ tid ] != values_->end() )
    {
      return *next_[ tid ]++;
    }
    else
    {
      throw KernelException( "Parameter values exhausted." );
    }
  }

  long
  value_int( thread, RngPtr, index, Node* ) const
  {
    throw KernelException( "ConnParameter calls value function with false return type." );
  }

  inline bool
  is_array() const
  {
    return true;
  }

  void
  reset() const
  {
    for ( std::vector< std::vector< double >::const_iterator >::iterator it = next_.begin(); it != next_.end(); ++it )
    {
      *it = values_->begin();
    }
  }

private:
  const std::vector< double >* values_;
  mutable std::vector< std::vector< double >::const_iterator > next_;
};

/**
 * Array parameter classes, returning integer values in order.
 *
 * - The array of values must not be empty
 *   (so return 0 for number_of_values can signal non-array parameter)
 * - Throws exception if more values requested than available.
 * - The class contains nthread number of pointers (one for each thread)
 *   to an iterator, which runs over the parameters initialised in an array.
 *   Each pointer is moved along the parameter array by the function
 *   value_int(), which returns the current parameter value and moves the
 *   pointer to the subsequent position.
 * - All parameters are integer, thus calling the function value_double()
 *   throws an error.
 */

class ArrayIntegerParameter : public ConnParameter
{
public:
  ArrayIntegerParameter( const std::vector< long >& values, const size_t nthreads )
    : values_( &values )
    , next_( nthreads, values_->begin() )
  {
  }

  void
  skip( thread tid, size_t n_skip ) const
  {
    if ( next_[ tid ] < values_->end() )
    {
      next_[ tid ] += n_skip;
    }
    else
    {
      throw KernelException( "Parameter values exhausted." );
    }
  }

  size_t
  number_of_values() const
  {
    return values_->size();
  }

  long
  value_int( thread tid, RngPtr, index, Node* ) const
  {
    if ( next_[ tid ] != values_->end() )
    {
      return *next_[ tid ]++;
    }
    else
    {
      throw KernelException( "Parameter values exhausted." );
    }
  }

  double
  value_double( thread tid, RngPtr, index, Node* ) const
  {
    if ( next_[ tid ] != values_->end() )
    {
      return static_cast< double >( *next_[ tid ]++ );
    }
    else
    {
      throw KernelException( "Parameter values exhausted." );
    }
  }

  inline bool
  is_array() const
  {
    return true;
  }

  bool
  provides_long() const
  {
    return true;
  }

  void
  reset() const
  {
    for ( std::vector< std::vector< long >::const_iterator >::iterator it = next_.begin(); it != next_.end(); ++it )
    {
      *it = values_->begin();
    }
  }

private:
  const std::vector< long >* values_;
  mutable std::vector< std::vector< long >::const_iterator > next_;
};

<<<<<<< HEAD
=======
/**
 * Random scalar value.
 *
 * On each request, it returns a new value drawn from the given deviate.
 */
class RandomParameter : public ConnParameter
{
public:
  RandomParameter( const DictionaryDatum&, const size_t );

  double
  value_double( thread, librandom::RngPtr& rng, index, Node* ) const
  {
    return ( *rdv_ )( rng );
  }

  long
  value_int( thread, librandom::RngPtr& rng, index, Node* ) const
  {
    return ( *rdv_ )( rng );
  }

  inline bool
  is_array() const
  {
    return false;
  }

  bool
  provides_long() const
  {
    return provides_long_;
  }

private:
  librandom::RdvPtr rdv_;
  bool provides_long_;
};

>>>>>>> ad5549a7
class ParameterConnParameterWrapper : public ConnParameter
{
public:
  ParameterConnParameterWrapper( const ParameterDatum&, const size_t );

  double value_double( thread target_thread, RngPtr rng, index snode_id, Node* target ) const;

  long
  value_int( thread target_thread, RngPtr rng, index snode_id, Node* target ) const
  {
    return value_double( target_thread, rng, snode_id, target );
  }

  inline bool
  is_array() const
  {
    return false;
  }

  bool
  provides_long() const
  {
    return true;
  }

private:
  Parameter* parameter_;
};

} // namespace nest

#endif<|MERGE_RESOLUTION|>--- conflicted
+++ resolved
@@ -396,28 +396,17 @@
   mutable std::vector< std::vector< long >::const_iterator > next_;
 };
 
-<<<<<<< HEAD
-=======
-/**
- * Random scalar value.
- *
- * On each request, it returns a new value drawn from the given deviate.
- */
-class RandomParameter : public ConnParameter
-{
-public:
-  RandomParameter( const DictionaryDatum&, const size_t );
-
-  double
-  value_double( thread, librandom::RngPtr& rng, index, Node* ) const
-  {
-    return ( *rdv_ )( rng );
-  }
+class ParameterConnParameterWrapper : public ConnParameter
+{
+public:
+  ParameterConnParameterWrapper( const ParameterDatum&, const size_t );
+
+  double value_double( thread target_thread, RngPtr rng, index snode_id, Node* target ) const;
 
   long
-  value_int( thread, librandom::RngPtr& rng, index, Node* ) const
-  {
-    return ( *rdv_ )( rng );
+  value_int( thread target_thread, RngPtr rng, index snode_id, Node* target ) const
+  {
+    return value_double( target_thread, rng, snode_id, target );
   }
 
   inline bool
@@ -429,37 +418,6 @@
   bool
   provides_long() const
   {
-    return provides_long_;
-  }
-
-private:
-  librandom::RdvPtr rdv_;
-  bool provides_long_;
-};
-
->>>>>>> ad5549a7
-class ParameterConnParameterWrapper : public ConnParameter
-{
-public:
-  ParameterConnParameterWrapper( const ParameterDatum&, const size_t );
-
-  double value_double( thread target_thread, RngPtr rng, index snode_id, Node* target ) const;
-
-  long
-  value_int( thread target_thread, RngPtr rng, index snode_id, Node* target ) const
-  {
-    return value_double( target_thread, rng, snode_id, target );
-  }
-
-  inline bool
-  is_array() const
-  {
-    return false;
-  }
-
-  bool
-  provides_long() const
-  {
     return true;
   }
 
