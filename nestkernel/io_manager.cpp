--- conflicted
+++ resolved
@@ -120,8 +120,8 @@
   if ( not dict->empty() )
   {
     set_data_path_prefix_( dict );
-<<<<<<< HEAD
-
+  }
+  
   recording_backends_.insert(std::make_pair( "ascii", new RecordingBackendASCII() ) );
   recording_backends_.insert(std::make_pair( "memory", new RecordingBackendMemory() ) );
   recording_backends_.insert(std::make_pair( "screen", new RecordingBackendScreen() ) );
@@ -130,9 +130,6 @@
 #endif
 
   num_threads_changed_reset();
-=======
-  }
->>>>>>> e2e58c01
 }
 
 void
@@ -158,8 +155,7 @@
 nest::IOManager::set_status( const DictionaryDatum& d )
 {
   set_data_path_prefix_( d );
-<<<<<<< HEAD
-  updateValue< bool >( d, "overwrite_files", overwrite_files_ );
+  updateValue< bool >( d, names::overwrite_files, overwrite_files_ );
 
   DictionaryDatum recording_backends;
   if ( updateValue< DictionaryDatum >( d, names::recording_backends, recording_backends ) )
@@ -174,18 +170,14 @@
       }
     }
   }
-=======
-  updateValue< bool >( d, names::overwrite_files, overwrite_files_ );
->>>>>>> e2e58c01
 }
 
 void
 nest::IOManager::get_status( DictionaryDatum& d )
 {
-<<<<<<< HEAD
-  ( *d )[ "data_path" ] = data_path_;
-  ( *d )[ "data_prefix" ] = data_prefix_;
-  ( *d )[ "overwrite_files" ] = overwrite_files_;
+  ( *d )[ names::data_path ] = data_path_;
+  ( *d )[ names::data_prefix ] = data_prefix_;
+  ( *d )[ names::overwrite_files ] = overwrite_files_;
 
   DictionaryDatum recording_backends( new Dictionary );
   std::map< Name, RecordingBackend* >::const_iterator it;
@@ -323,9 +315,4 @@
   {
     it->second->set_device_status( device, d );
   }
-=======
-  ( *d )[ names::data_path ] = data_path_;
-  ( *d )[ names::data_prefix ] = data_prefix_;
-  ( *d )[ names::overwrite_files ] = overwrite_files_;
->>>>>>> e2e58c01
 }