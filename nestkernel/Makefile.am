# Automake file for the NEST simulation kernel library
#
# Marc-Oliver Gewaltig, July 2000
# Jochen Martin Eppler, February 2004
#
# Restructured June 2006, Hans Ekkehard Plesser:
#
# - directory renamed
# - main now in nest
# - neststartup has moved out of libnest, and is now part
#   of the nest_SOURCES.  Thus, libnest includes only code
#   truly pertaining to the kernel.  This is necessary to
#   allow other modules to link statically against libnest,
#   and the nest executable to be linked statically against
#   those module libs (example: libmodelmodule.a)
#
# libnestkernel is built as a convenience library and all
# headers are included in the SOURCES.

defs= @SLI_THREAD_DEFS@ $defs
MAKEFLAGS= @MAKE_FLAGS@

AM_CPPFLAGS=  -I$(top_srcdir)/libnestutil\
		-I$(top_srcdir)/librandom\
		-I$(top_srcdir)/sli\
		@INCLTDL@ @GSL_CFLAGS@ @MUSIC_INCLUDE@ @MPI_INCLUDE@

noinst_LTLIBRARIES= libnest.la

libnest_la_CXXFLAGS= @AM_CXXFLAGS@

libnest_la_SOURCES=\
		universal_data_logger_impl.h universal_data_logger.h\
		recordables_map.h\
		archiving_node.h archiving_node.cpp\
		common_synapse_properties.h common_synapse_properties.cpp\
		communicator.h communicator_impl.h communicator.cpp\
		sibling_container.h sibling_container.cpp\
		subnet.h subnet.cpp\
		connection.h\
		common_properties_hom_w.h\
		syn_id_delay.h\
		connector_base.h connector_base.cpp\
		connector_model.h connector_model_impl.h connector_model.cpp\
		connection_manager.h connection_manager.cpp\
		connection_id.h connection_id.cpp\
		device.h device.cpp\
		dynamicloader.h dynamicloader.cpp\
		event.h event.cpp\
		event_priority.h\
		exceptions.h exceptions.cpp\
		genericmodel.h\
		gid_collection.h gid_collection.cpp\
		histentry.h histentry.cpp\
		model.h model.cpp\
		nest_types.h\
		nest_datums.h nest_datums.cpp\
		nest_names.cpp nest_names.h\
		nestmodule.h nestmodule.cpp\
		nest_time.h nest_time.cpp \
		nest_timeconverter.h nest_timeconverter.cpp \
		nest_timemodifier.h nest_timemodifier.cpp\
		modelrange.h modelrange.cpp\
		modelrangemanager.h modelrangemanager.cpp\
		multirange.h multirange.cpp\
		network.h network_impl.h network.cpp\
		node.h node.cpp\
		nodelist.h nodelist.cpp\
		proxynode.h proxynode.cpp\
		recording_device.h recording_device.cpp\
		pseudo_recording_device.h\
		ring_buffer.h ring_buffer.cpp\
		spikecounter.h spikecounter.cpp\
		stimulating_device.h\
		target_identifier.h\
		sparse_node_array.h sparse_node_array.cpp\
		conn_parameter.h conn_parameter.cpp\
		conn_builder.h conn_builder.cpp\
		conn_builder_factory.h\
		music_event_handler.h music_event_handler.cpp\
		nest.h nest.cpp\
		kernel_manager.h kernel_manager.cpp\
<<<<<<< HEAD
		vp_manager.h vp_manager.cpp\
		node_manager.h node_manager.cpp\
		io_manager.h io_manager.cpp
=======
		vp_manager.h vp_manager.cpp \
		io_manager.h io_manager.cpp \
		simulation_manager.h simulation_manager.cpp
>>>>>>> 2eb8b9ac

libnest_la_LIBADD= @LIBLTDL@ @LIBADD_DL@

EXTRA_DIST= README.md<|MERGE_RESOLUTION|>--- conflicted
+++ resolved
@@ -80,15 +80,10 @@
 		music_event_handler.h music_event_handler.cpp\
 		nest.h nest.cpp\
 		kernel_manager.h kernel_manager.cpp\
-<<<<<<< HEAD
-		vp_manager.h vp_manager.cpp\
-		node_manager.h node_manager.cpp\
-		io_manager.h io_manager.cpp
-=======
 		vp_manager.h vp_manager.cpp \
 		io_manager.h io_manager.cpp \
+		node_manager.h node_manager.cpp\
 		simulation_manager.h simulation_manager.cpp
->>>>>>> 2eb8b9ac
 
 libnest_la_LIBADD= @LIBLTDL@ @LIBADD_DL@
 
