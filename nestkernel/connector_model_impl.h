/*
 *  connector_model_impl.h
 *
 *  This file is part of NEST.
 *
 *  Copyright (C) 2004 The NEST Initiative
 *
 *  NEST is free software: you can redistribute it and/or modify
 *  it under the terms of the GNU General Public License as published by
 *  the Free Software Foundation, either version 2 of the License, or
 *  (at your option) any later version.
 *
 *  NEST is distributed in the hope that it will be useful,
 *  but WITHOUT ANY WARRANTY; without even the implied warranty of
 *  MERCHANTABILITY or FITNESS FOR A PARTICULAR PURPOSE.  See the
 *  GNU General Public License for more details.
 *
 *  You should have received a copy of the GNU General Public License
 *  along with NEST.  If not, see <http://www.gnu.org/licenses/>.
 *
 */

#ifndef CONNECTOR_MODEL_IMPL_H
#define CONNECTOR_MODEL_IMPL_H

#include "connector_model.h"

// Includes from libnestutil:
#include "compose.hpp"

// Includes from nestkernel:
#include "connector_base.h"
#include "delay_checker.h"
#include "kernel_manager.h"
#include "nest_time.h"
#include "nest_timeconverter.h"

// Includes from sli:
#include "dictutils.h"


template < typename T, typename C >
inline T*
allocate( C c )
{
#ifdef USE_PMA
#ifdef IS_K
  T* p = new ( poormansallocpool[ omp_get_thread_num() ].alloc( sizeof( T ) ) ) T( c );
#else
  T* p = new ( poormansallocpool.alloc( sizeof( T ) ) ) T( c );
#endif
#else
  T* p = new T( c );
#endif
  return p;
}

template < typename T >
inline T*
allocate()
{
#ifdef USE_PMA
#ifdef IS_K
  T* p = new ( poormansallocpool[ omp_get_thread_num() ].alloc( sizeof( T ) ) ) T();
#else
  T* p = new ( poormansallocpool.alloc( sizeof( T ) ) ) T();
#endif
#else
  T* p = new T();
#endif
  return p;
}


namespace nest
{

// standard implementation to obtain the default delay, assuming that it
// is located in GenericConnectorModel::default_connection
// synapse types with homogeneous delays must provide a specialization
// that returns the default delay from CommonProperties (or from  else where)
// template<typename ConnectionT>
// double_t get_default_delay(const GenericConnectorModel<ConnectionT> &cm)
// {
//   //std::cout << "standard implementation of get_default_delay" << std::endl;
//   return cm.get_default_connection().get_delay();
// }

// template<typename ConnectionT>
// SynIdDelay & syn_id_delay(const GenericConnectorModel<ConnectionT> &cm)
// {
//   return cm.get_default_connection().get_syn_id_delay();
// }

template < typename ConnectionT >
ConnectorModel*
GenericConnectorModel< ConnectionT >::clone( std::string name ) const
{
  return new GenericConnectorModel( *this, name ); // calls copy construtor
}

template < typename ConnectionT >
void
GenericConnectorModel< ConnectionT >::calibrate( const TimeConverter& tc )
{
  // calibrate the dalay of the default properties here
  default_connection_.calibrate( tc );

  // Calibrate will be called after a change in resolution, when there are no network elements
  // present.

  // calibrate any time objects that might reside in CommonProperties
  cp_.calibrate( tc );
}

template < typename ConnectionT >
void
GenericConnectorModel< ConnectionT >::get_status( DictionaryDatum& d ) const
{
  // first get properties common to all synapses
  // these are stored only once (not within each Connection)
  cp_.get_status( d );

  // then get default properties for individual synapses
  default_connection_.get_status( d );

  ( *d )[ names::receptor_type ] = receptor_type_;
  ( *d )[ "synapsemodel" ] = LiteralDatum( name_ );
}

template < typename ConnectionT >
void
GenericConnectorModel< ConnectionT >::set_status( const DictionaryDatum& d )
{
  updateValue< long_t >( d, names::receptor_type, receptor_type_ );
#ifdef HAVE_MUSIC
  // We allow music_channel as alias for receptor_type during connection setup
  updateValue< long_t >( d, names::music_channel, receptor_type_ );
#endif

  kernel().connection_builder_manager.get_delay_checker().freeze_delay_update();

  cp_.set_status( d, *this );
  default_connection_.set_status( d, *this );

  kernel().connection_builder_manager.get_delay_checker().enable_delay_update();

  // we've possibly just got a new default delay. So enforce checking next time it is used
  default_delay_needs_check_ = true;
}

template < typename ConnectionT >
void
GenericConnectorModel< ConnectionT >::used_default_delay()
{
  // if not used before, check now. Solves bug #138, MH 08-01-08
  // replaces whole delay checking for the default delay, see bug #217, MH 08-04-24
  // get_default_delay_ must be overridded by derived class to return the correct default delay
  // (either from commonprops or default connection)
  if ( default_delay_needs_check_ )
  {
    try
    {
      kernel().connection_builder_manager.get_delay_checker().assert_valid_delay_ms(
        default_connection_.get_delay() );
    }
    catch ( BadDelay& e )
    {
      throw BadDelay(
        default_connection_.get_delay(),
        String::compose( "Default delay of '%1' must be between min_delay %2 and max_delay %3.",
          get_name(),
          Time::delay_steps_to_ms( kernel().connection_builder_manager.get_min_delay() ),
          Time::delay_steps_to_ms( kernel().connection_builder_manager.get_max_delay() ) ) );
    }
    default_delay_needs_check_ = false;
  }
}

template < typename ConnectionT >
void
GenericConnectorModel< ConnectionT >::set_syn_id( synindex syn_id )
{
  default_connection_.set_syn_id( syn_id );
}

/**
 * delay and weight have the default value NAN.
 * NAN is a special value in cmath, which describes double values that
 * are not a number. If delay or weight is omitted in an add_connection call,
 * NAN indicates this and weight/delay are set only, if they are valid.
 */
template < typename ConnectionT >
ConnectorBase*
GenericConnectorModel< ConnectionT >::add_connection( Node& src,
  Node& tgt,
  ConnectorBase* conn,
  synindex syn_id,
  double_t delay,
  double_t weight )
{
<<<<<<< HEAD
  if ( !std::isnan( delay ) )
    kernel().connection_builder_manager.get_delay_checker().assert_valid_delay_ms( delay );

=======
>>>>>>> 349c7286
  // create a new instance of the default connection
  ConnectionT c = ConnectionT( default_connection_ );
  if ( not numerics::is_nan( weight ) )
  {
    c.set_weight( weight );
  }
  if ( not numerics::is_nan( delay ) )
  {
    assert_valid_delay_ms( delay );
    c.set_delay( delay );
  }
  else
  {
    // tell the connector model, that we used the default delay
    used_default_delay();
  }

  return add_connection( src, tgt, conn, syn_id, c, receptor_type_ );
}

/**
 * delay and weight have the default value NAN.
 * NAN is a special value in cmath, which describes double values that
 * are not a number. If delay or weight is omitted in an add_connection call,
 * NAN indicates this and weight/delay are set only, if they are valid.
 */
template < typename ConnectionT >
ConnectorBase*
GenericConnectorModel< ConnectionT >::add_connection( Node& src,
  Node& tgt,
  ConnectorBase* conn,
  synindex syn_id,
  DictionaryDatum& p,
  double_t delay,
  double_t weight )
{
  if ( not numerics::is_nan( delay ) )
  {
    kernel().connection_builder_manager.get_delay_checker().assert_valid_delay_ms( delay );

    if ( p->known( names::delay ) )
      throw BadParameter(
        "Parameter dictionary must not contain delay if delay is given explicitly." );
  }
  else
  {
    // check delay
    double_t delay = 0.0;

    if ( updateValue< double_t >( p, names::delay, delay ) )
      kernel().connection_builder_manager.get_delay_checker().assert_valid_delay_ms( delay );
    else
      used_default_delay();
  }

  // create a new instance of the default connection
  ConnectionT c = ConnectionT( default_connection_ );
  if ( !p->empty() )
    c.set_status( p, *this ); // reference to connector model needed here to check delay (maybe this
                              // could be done one level above?)
  if ( not numerics::is_nan( weight ) )
  {
    c.set_weight( weight );
  }
  if ( not numerics::is_nan( delay ) )
  {
    c.set_delay( delay );
  }

  // We must use a local variable here to hold the actual value of the
  // receptor type. We must not change the receptor_type_ data member, because
  // that represents the *default* value. See #921.
  rport actual_receptor_type = receptor_type_;
#ifdef HAVE_MUSIC
  // We allow music_channel as alias for receptor_type during connection setup
  updateValue< long_t >( p, names::music_channel, actual_receptor_type );
#endif
  updateValue< long_t >( p, names::receptor_type, actual_receptor_type );

  return add_connection( src, tgt, conn, syn_id, c, actual_receptor_type );
}


// needs Connection < >

template < typename ConnectionT >
ConnectorBase*
GenericConnectorModel< ConnectionT >::add_connection( Node& src,
  Node& tgt,
  ConnectorBase* conn,
  synindex syn_id,
  ConnectionT& c,
  rport receptor_type )
{
  // here we need to distinguish several cases:
  // - neuron src has no target on this machine yet (case 0)
  // - neuron src has n targets on this machine, all of same type syn_id_existing (case 1)
  //     -- new connection of type syn_id == syn_id_existing
  //     -- new connection of type syn_id != syn_id_existing
  // - neuron src has n targets of more than a single synapse type (case 2)
  //     -- there are already synapses of type syn_id
  //     -- there are no connections of type syn_id yet

  if ( conn == 0 )
  {
    // case 0

    // the following line will throw an exception, if it does not work
    c.check_connection(
      src, tgt, receptor_type, 0., get_common_properties() ); // set last_spike to 0

    // no entry at all, so start with homogeneous container for exactly one connection
    conn = allocate< Connector< 1, ConnectionT > >( c );
  }
  else
  {
    // case 1 or case 2

    // the following line will throw an exception, if it does not work
    c.check_connection( src, tgt, receptor_type, conn->get_t_lastspike(), get_common_properties() );

    if ( conn->homogeneous_model() ) //  there is already a homogeneous entry
    {
      if ( conn->get_syn_id() == syn_id ) // case 1: connector for this syn_id
      {
        // we can safely static cast, because we checked syn_id == syn_id(connectionT)
        vector_like< ConnectionT >* vc = static_cast< vector_like< ConnectionT >* >( conn );
        conn = &vc->push_back( c );
      }
      else
      {
        // syn_id is different from the one stored in the homogeneous connector
        // we need to create a heterogeneous connector now and insert the existing
        // homogeneous connector and a new homogeneous connector for the new syn_id
        HetConnector* hc = allocate< HetConnector >();

        // add existing connector
        hc->push_back( conn );

        // create hom connector for new synid
        vector_like< ConnectionT >* vc = allocate< Connector< 1, ConnectionT > >( c );

        // append new homogeneous connector to heterogeneous connector
        hc->push_back( vc );

        // make entry in connections_[sgid] point to new heterogeneous connector
        conn = hc;
      }
    }
    else // case 2: the entry is heterogeneous, need to search for syn_id
    {
      // go through all entries and search for correct syn_id
      // if not found create new entry for this syn_id
      HetConnector* hc = static_cast< HetConnector* >( conn );
      bool found = false;
      for ( size_t i = 0; i < hc->size() && !found; i++ )
      {
        // need to cast to vector_like to access syn_id
        if ( ( *hc )[ i ]->get_syn_id() == syn_id ) // there is already an entry for this type
        {
          // here we know that the type is vector_like<connectionT>, because syn_id agrees
          // so we can savely static cast
          vector_like< ConnectionT >* vc =
            static_cast< vector_like< ConnectionT >* >( ( *hc )[ i ] );
          ( *hc )[ i ] = &vc->push_back( c );
          found = true;
        }
      }             // of for
      if ( !found ) // we need to create a new entry for this type of connection
      {
        vector_like< ConnectionT >* vc = allocate< Connector< 1, ConnectionT > >( c );

        hc->push_back( vc );
      }
    }
  }

  return conn;
}


} // namespace nest

#endif<|MERGE_RESOLUTION|>--- conflicted
+++ resolved
@@ -199,12 +199,9 @@
   double_t delay,
   double_t weight )
 {
-<<<<<<< HEAD
-  if ( !std::isnan( delay ) )
+  if ( not numerics::is_nan( delay ) )
     kernel().connection_builder_manager.get_delay_checker().assert_valid_delay_ms( delay );
 
-=======
->>>>>>> 349c7286
   // create a new instance of the default connection
   ConnectionT c = ConnectionT( default_connection_ );
   if ( not numerics::is_nan( weight ) )
@@ -213,7 +210,6 @@
   }
   if ( not numerics::is_nan( delay ) )
   {
-    assert_valid_delay_ms( delay );
     c.set_delay( delay );
   }
   else
