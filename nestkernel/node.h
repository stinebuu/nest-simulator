/*
 *  node.h
 *
 *  This file is part of NEST.
 *
 *  Copyright (C) 2004 The NEST Initiative
 *
 *  NEST is free software: you can redistribute it and/or modify
 *  it under the terms of the GNU General Public License as published by
 *  the Free Software Foundation, either version 2 of the License, or
 *  (at your option) any later version.
 *
 *  NEST is distributed in the hope that it will be useful,
 *  but WITHOUT ANY WARRANTY; without even the implied warranty of
 *  MERCHANTABILITY or FITNESS FOR A PARTICULAR PURPOSE.  See the
 *  GNU General Public License for more details.
 *
 *  You should have received a copy of the GNU General Public License
 *  along with NEST.  If not, see <http://www.gnu.org/licenses/>.
 *
 */

#ifndef NODE_H
#define NODE_H

// C++ includes:
#include <bitset>
#include <deque>
#include <sstream>
#include <string>
#include <utility>
#include <vector>

// Includes from nestkernel:
#include "event.h"
#include "histentry.h"
#include "nest_names.h"
#include "nest_time.h"
#include "nest_types.h"

// Includes from sli:
#include "dictdatum.h"

/** @file node.h
 * Declarations for base class Node
 */

namespace nest
{
class Model;
class Subnet;
class Archiving_Node;


/**
 * @defgroup user_interface Model developer interface.
 * Functions and classes important for implementing new Node and
 * Model classes.
 */

/**
 * Base class for all NEST network objects.
 *
 * Class Node is the top of the simulation object hierarchy. It
 * defines the most general interface to a network element.
 *
 * Class Node provide the interface for
 * - updating the dynamic state of an object
 * - connecting nodes, using particular Events
 * - accepting connection requests
 * - handling incoming events
 * A new type of Node must be derived from this base class and
 * implement its interface.
 * In order to keep the inheritance hierarchy flat, it is encouraged
 * to direcly subclass from base class Node.
 *
 * @see class Event
 * @see Subnet
 * @ingroup user_interface
 */

/* BeginDocumentation
   Name: Node - General properties of all nodes.
   Parameters:
   frozen     booltype    - Whether the node is updated during simulation
   global_id  integertype - The global id of the node (cf. local_id)
   local      booltype    - Whether the node is available on the local process
   local_id   integertype - The id of the node in the current  (cf. global_id)
   model      literaltype - The model type the node was created from
   parent     integertype - The global id of the parent subnet
   state      integertype - The state of the node (see the help on elementstates for details)
   thread     integertype - The id of the thread the node is assigned to (valid locally)
   vp         integertype - The id of the virtual process the node is assigned to (valid globally)
   SeeAlso: GetStatus, SetStatus, elementstates
 */

class Node
{
  friend class NodeManager;
  friend class Subnet;
  friend class proxynode;
  friend class Synapse;
  friend class Model;
  friend class SimulationManager;

  Node& operator=( const Node& ); //!< not implemented

public:
  Node();
  Node( Node const& );
  virtual ~Node();

  /**
   * Virtual copy constructor.
   * This function should create a new object by
   * calling the derived class' copy constructor and
   * return its pointer.
   */
  virtual Node*
  clone() const
  {
    return 0;
  }

  /**
   * Returns true if the node has proxies on remote threads. This is
   * used to discriminate between different types of nodes, when adding
   * new nodes to the network.
   */
  virtual bool has_proxies() const;

  /**
   * Returns true for potential global receivers (e.g. spike_detector) and false otherwise
   */
  virtual bool potential_global_receiver() const;

  /**
   * Sets has_proxies_ member variable (to switch to global spike detection mode)
   */
  virtual void set_has_proxies( const bool );

  /**
   * Sets local_receiver_ member variable (to switch to global spike detection mode)
   */
  virtual void set_local_receiver( const bool );

  /**
   * Returns true if the node only receives events from nodes/devices
   * on the same thread.
   */
  virtual bool local_receiver() const;

  /**
   * Returns true if the node exists only once per process, but does
   * not have proxies on remote threads. This is used to
   * discriminate between different types of nodes, when adding new
   * nodes to the network.
   *
   * TODO: Is this true for *any* model at all? Maybe MUSIC related?
   */
  virtual bool one_node_per_process() const;

  /**
   * Returns true if the node if it sends/receives -grid events This is
   * used to discriminate between different types of nodes, when adding
   * new nodes to the network.
   */

  virtual bool is_off_grid() const;


  /**
   * Returns true if the node is a proxy node. This is implemented because
   * the use of RTTI is rather expensive.
   */
  virtual bool is_proxy() const;

  /**
   * Return class name.
   * Returns name of node model (e.g. "iaf_neuron") as string.
   * This name is identical to the name that is used to identify
   * the model in the interpreter's model dictionary.
   */
  std::string get_name() const;

  /**
   * Return global Network ID.
   * Returns the global network ID of the Node.
   * Each node has a unique network ID which can be used to access
   * the Node comparable to a pointer. By definition, the top-level
   * subnet has ID=0.
   */
  index get_gid() const;

  /**
   * Return local node ID.
   * Returns the ID of the node within the parent subject.
   * Local IDs start with 0.
   */
  index get_lid() const;

  /**
   * Return the index to the node in the node array of the parent subnet.
   * @note Since subnets no longer store non-local nodes, LIDs are no
   *       longer identical to these indices.
   */
  index get_subnet_index() const;

  /**
   * Return model ID of the node.
   * Returns the model ID of the model for this node.
   * Model IDs start with 0, Subnet always having ID 0.
   * @note The model ID is not stored in the model prototype instance.
   *       It is only set when actual nodes are created from a prototype.
   */
  int get_model_id() const;

  /**
   * Return pointer to parent subnet.
   * Each node is member of a subnet whose pointer can be accessed
   * through this function.
   * This pointer must be non NULL for all Nodes which are not the
   * top-level subnet. Only the top-level subnet returns NULL.
   */
  Subnet* get_parent() const;

  /**
   * Prints out one line of the tree view of the network.
   */
  virtual std::string
  print_network( int, int, std::string = "" )
  {
    return std::string();
  }

  /**
   * Returns true if node is frozen, i.e., shall not be updated.
   */
  bool is_frozen() const;

  /**
   * Returns true if the node requires a preliminary update step
   */
  bool needs_prelim_update() const;

  /**
   * Sets needs_prelim_up_ member variable
   * (to be able to set it to "true" for any class derived from Node)
   */
  void set_needs_prelim_update( const bool );

  /**
   * Returns true if the node is allocated in the local process.
   */
  bool is_local() const;

  /**
   * Set state variables to the default values for the model.
   * Dynamic variables are all observable state variables of a node
   * that change during Node::update().
   * After calling init_state(), the state variables
   * should have the same values that they had after the node was
   * created. In practice, they will be initialized to the values
   * of the prototype node (model).
   * @note If the parameters of the model have been changes since the node
   *       was created, the node will be initialized to the present values
   *       set in the model.
   * @note This function is the public interface to the private function
   *       Node::init_state_(const Node&) that must be implemented by
   *       derived classes.
   */
  void init_state();

  /**
   * Initialize buffers of a node.
   * This function initializes the Buffers of a Node, e.g., ring buffers
   * for incoming events, buffers for logging potentials.
   * This function is called before Simulate is called for the first time
   * on a node, but not upon resumption of a simulation.
   * This is a wrapper function, which calls the overloaded Node::init_buffers_()
   * worker only if the buffers of the node have not been initialized yet.
   */
  void init_buffers();

  /**
   * Re-calculate dependent parameters of the node.
   * This function is called each time a simulation is begun/resumed.
   * It must re-calculate all internal Variables of the node required
   * for spike handling or updating the node.
   *
   */
  virtual void calibrate() = 0;

  /**
   * Finalize node.
   * Override this function if a node needs to "wrap up" things after a simulation,
   * i.e., before Network::get_network().resume() returns. Typical use-cases are devices
   * that need to flush buffers or disconnect from external files or pipes.
   */
  virtual void
  finalize()
  {
  }

  /**
   * Bring the node from state $t$ to $t+n*dt$.
   *
   * n->update(T, from, to) performs the update steps beginning
   * at T+from .. T+to-1, ie, emitting events with time stamps
   * T+from+1 .. T+to.
   *
   * @param Time   network time at beginning of time slice.
   * @param long_t initial step inside time slice
   * @param long_t post-final step inside time slice
   *
   */
  virtual void update( Time const&, const long_t, const long_t ) = 0;

  /**
   * Bring the node from state $t$ to $t+n*dt$, sends SecondaryEvents
   * (e.g. GapJEvent) and resets state variables to values at $t$.
   *
   * n->prelim_update(T, from, to) performs the update steps beginning
   * at T+from .. T+to-1.
   *
   * Does not emit spikes, does not log state variables.
   *
   * throws UnexpectedEvent if not reimplemented in derived class
   *
   * @param Time   network time at beginning of time slice.
   * @param long_t initial step inside time slice
   * @param long_t post-final step inside time slice
   *
   */
  virtual bool prelim_update( Time const&, const long_t, const long_t );

  /**
   * @defgroup status_interface Configuration interface.
   * Functions and infrastructure, responsible for the configuration
   * of Nodes from the SLI Interpreter level.
   *
   * Each node can be configured from the SLI level through a named
   * parameter interface. In order to change parameters, the user
   * can specify name value pairs for each parameter. These pairs
   * are stored in a data structure which is called Dictionary.
   * Likewise, the user can query the configuration of any node by
   * requesting a dictionary with name value pairs.
   *
   * The configuration interface consists of four functions which
   * implement storage and retrieval of named parameter sets.
   */

  /**
   * Change properties of the node according to the
   * entries in the dictionary.
   * @param d Dictionary with named parameter settings.
   * @ingroup status_interface
   */
  virtual void set_status( const DictionaryDatum& ) = 0;

  /**
   * Export properties of the node by setting
   * entries in the status dictionary.
   * @param d Dictionary.
   * @ingroup status_interface
   */
  virtual void get_status( DictionaryDatum& ) const = 0;

public:
  /**
   * @defgroup event_interface Communication.
   * Functions and infrastructure, responsible for communication
   * between Nodes.
   *
   * Nodes communicate by sending an receiving events. The
   * communication interface consists of two parts:
   * -# Functions to handle incoming events.
   * -# Functions to check if a connection between nodes is possible.
   *
   * @see Event
   */

  /**
   * Send an event to the receiving_node passed as an argument.
   * This is required during the connection handshaking to test,
   * if the receiving_node can handle the event type and receptor_type sent
   * by the source node.
   *
   * If dummy_target is true, this indicates that receiving_node is derived from
   * ConnTestDummyNodeBase and used in the first call to send_test_event().
   * This can be ignored in most cases, but Nodes sending DS*Events to their
   * own event hooks and then *Events to their proper targets must send
   * DS*Events when called with the dummy target, and *Events when called with
   * the real target, see #478.
   */
  virtual port
  send_test_event( Node& receiving_node, rport receptor_type, synindex syn_id, bool dummy_target );

  /**
   * Check if the node can handle a particular event and receptor type.
   * This function is called upon connection setup by send_test_event().
   *
   * handles_test_event() function is used to verify that the receiver
   * can handle the event. It can also be used by the receiver to
   * return information to the sender in form of the returned port.
   * The default implementation throws an IllegalConnection
   * exception.  Any node class should define handles_test_event()
   * functions for all those event types it can handle.
   *
   * See Kunkel et al, Front Neuroinform 8:78 (2014), Sec 3.
   *
   * @note The semantics of all other handles_test_event() functions is identical.
   * @ingroup event_interface
   * @throws IllegalConnection
   */
  virtual port handles_test_event( SpikeEvent&, rport receptor_type );
  virtual port handles_test_event( RateEvent&, rport receptor_type );
  virtual port handles_test_event( DataLoggingRequest&, rport receptor_type );
  virtual port handles_test_event( CurrentEvent&, rport receptor_type );
  virtual port handles_test_event( ConductanceEvent&, rport receptor_type );
  virtual port handles_test_event( DoubleDataEvent&, rport receptor_type );
  virtual port handles_test_event( DSSpikeEvent&, rport receptor_type );
  virtual port handles_test_event( DSCurrentEvent&, rport receptor_type );
  virtual port handles_test_event( GapJEvent&, rport receptor_type );

  /**
   * Required to check, if source neuron may send a SecondaryEvent.
   * This base class implementation throws IllegalConnection
   * and needs to be overwritten in the derived class.
   * @ingroup event_interface
   * @throws IllegalConnection
   */
  virtual void sends_secondary_event( GapJEvent& ge );

  /**
   * Register a STDP connection
   *
   * @throws IllegalConnection
   *
   */
  virtual void register_stdp_connection( double_t );

  /**
   * Handle incoming spike events.
   * @param thrd Id of the calling thread.
   * @param e Event object.
   *
   * This handler has to be implemented if a Node should
   * accept spike events.
   * @see class SpikeEvent
   * @ingroup event_interface
   */
  virtual void handle( SpikeEvent& e );

  /**
   * Handler for rate events.
   * @see handle(SpikeEvent&)
   * @ingroup event_interface
   * @throws UnexpectedEvent
   */
  virtual void handle( RateEvent& e );

  /**
   * Handler for universal data logging request.
   * @see handle(SpikeEvent&)
   * @ingroup event_interface
   * @throws UnexpectedEvent
   */
  virtual void handle( DataLoggingRequest& e );

  /**
   * Handler for universal data logging request.
   * @see handle(SpikeEvent&)
   * @ingroup event_interface
   * @throws UnexpectedEvent
   * @note There is no connect_sender() for DataLoggingReply, since
   *       this event is only used as "back channel" for DataLoggingRequest.
   */
  virtual void handle( DataLoggingReply& e );

  /**
   * Handler for current events.
   * @see handle(thread, SpikeEvent&)
   * @ingroup event_interface
   * @throws UnexpectedEvent
   */
  virtual void handle( CurrentEvent& e );

  /**
   * Handler for conductance events.
   * @see handle(thread, SpikeEvent&)
   * @ingroup event_interface
   * @throws UnexpectedEvent
   */
  virtual void handle( ConductanceEvent& e );

  /**
   * Handler for DoubleData events.
   * @see handle(thread, SpikeEvent&)
   * @ingroup event_interface
   * @throws UnexpectedEvent
   */
  virtual void handle( DoubleDataEvent& e );

  /**
   * Handler for gap junction events.
   * @see handle(thread, GapJEvent&)
   * @ingroup event_interface
   * @throws UnexpectedEvent
   */
  virtual void handle( GapJEvent& e );

  /**
   * @defgroup MSP_functions Model of Structural Plasticity in NEST.
   * Functions related to accessibility and setup of variables required for
   * the implementation of MSP in NEST.
   *
   */

  /**
   * Return the Ca_minus value at time Ca_t which corresponds to the time of
   * the last update in Calcium concentration which is performed each time
   * a Node spikes.
   * Return 0.0 if not overridden
   * @ingroup MSP_functions
   */
  virtual double_t
  get_Ca_minus() const
  {
    return 0.0;
  }

  /**
   * Get the number of synaptic element for the current Node at Ca_t which
   * corresponds to the time of the last spike.
   * Return 0.0 if not overridden
   * @ingroup MSP_functions
   */
  virtual double_t get_synaptic_elements( Name ) const
  {
    return 0.0;
  }

  /**
   * Get the number of vacant synaptic element for the current Node
   * Return 0 if not overridden
   * @ingroup MSP_functions
   */
  virtual int_t get_synaptic_elements_vacant( Name ) const
  {
    return 0;
  }

  /**
   * Get the number of connected synaptic element for the current Node
   * Return 0 if not overridden
   * @ingroup MSP_functions
   */
  virtual int_t get_synaptic_elements_connected( Name ) const
  {
    return 0;
  }

  /**
   * Get the number of all synaptic elements for the current Node at time t
   * Return an empty map if not overridden
   * @ingroup MSP_functions
   */
  virtual std::map< Name, double_t >
  get_synaptic_elements() const
  {
    return std::map< Name, double >();
  }

  /**
   * Triggers the update of all SynapticElements
   * stored in the synaptic_element_map_. It also updates the calcium concentration.
   * @param t double_t time when the update is being performed
   * @ingroup MSP_functions
   */
  virtual void update_synaptic_elements( double_t ){};

  /**
   * Is used to reduce the number of synaptic elements in the node through
   * time.
   * @param p double_t correspond the the proportion of synaptic elements
   * to be removed.
   * @ingroup MSP_functions
   */
  virtual void decay_synaptic_elements_vacant( double_t ){};

  /**
   * Is used to update the number of connected
   * synaptic elements (SynapticElement::z_connected_) when a synapse
   * is formed or deleted.
   * @param type Name, name of the synaptic element to connect
   * @param n int_t number of new connections of the given type
   * @ingroup MSP_functions
   */
  virtual void connect_synaptic_element( Name, int_t ){};

  /**
   * return the Kminus value at t (in ms).
   * @throws UnexpectedEvent
   */
  virtual double_t get_K_value( double_t t );

  /**
   * write the Kminus and triplet_Kminus values at t (in ms) to
   * the provided locations.
   * @throws UnexpectedEvent
   */
  virtual void get_K_values( double_t t, double_t& Kminus, double_t& triplet_Kminus );

  /**
  * return the spike history for (t1,t2].
  * @throws UnexpectedEvent
  */
  virtual void get_history( double_t t1,
    double_t t2,
    std::deque< histentry >::iterator* start,
    std::deque< histentry >::iterator* finish );

  /**
   * Modify Event object parameters during event delivery.
   * Some Nodes want to perform a function on an event for each
   * of their targets. An example is the poisson_generator which
   * needs to draw a random number for each target. The DSSpikeEvent,
   * DirectSendingSpikeEvent, calls sender->event_hook(thread, *this)
   * in its operator() function instead of calling target->handle().
   * The default implementation of Node::event_hook() just calls
   * target->handle(DSSpikeEvent&). Any reimplementation must also
   * execute this call. Otherwise the event will not be delivered.
   * If needed, target->handle(DSSpikeEvent) may be called more than
   * once.
   */
  virtual void event_hook( DSSpikeEvent& );

  virtual void event_hook( DSCurrentEvent& );

  /**
   * Store the number of the thread to which the node is assigned.
   * The assignment is done after node creation by the Network class.
   * @see: NodeManager::add_node().
   */
  void set_thread( thread );

  /**
   * Retrieve the number of the thread to which the node is assigned.
   */
  thread get_thread() const;

  /**
   * Store the number of the virtual process to which the node is assigned.
   * This is assigned to the node in NodeManager::add_node().
   */
  void set_vp( thread );

  /**
   * Retrieve the number of the virtual process to which the node is assigned.
   */
  thread get_vp() const;

  /** Set the model id.
   * This method is called by NodeManager::add_node() when a node is created.
   * @see get_model_id()
   */
  void set_model_id( int );

  /**
   * @returns true if node is a subnet.
   */
  virtual bool is_subnet() const;

  /**
   * @returns type of signal this node produces
   * used in check_connection to only connect neurons which send / receive compatible information
   */
  virtual SignalType
  sends_signal() const
  {
    return SPIKE;
  }

  /**
   * @returns type of signal this node consumes
   * used in check_connection to only connect neurons which send / receive compatible information
   */
  virtual SignalType
  receives_signal() const
  {
    return SPIKE;
  }


  /**
   *  Return a dictionary with the node's properties.
   *
   *  get_status_base() first gets a dictionary with the basic
   *  information of an element, using get_status_dict_(). It then
   *  calls the custom function get_status(DictionaryDatum) with
   *  the created status dictionary as argument.
   */
  DictionaryDatum get_status_base();

  /**
   * Set status dictionary of a node.
   *
   * Forwards to set_status() of the derived class.
   * @internal
   */
  void set_status_base( const DictionaryDatum& );

  /**
   * Returns true if node is model prototype.
   */
  bool is_model_prototype() const;

  /**
   * set thread local index

   */
  void set_thread_lid( const index );

  /**
   * get thread local index
   */
  index get_thread_lid() const;

  //! True if buffers have been initialized.
  bool
  buffers_initialized() const
  {
    return buffers_initialized_;
  }

  void
  set_buffers_initialized( bool initialized )
  {
    buffers_initialized_ = initialized;
  }

private:
  void set_lid_( index );          //!< Set local id, relative to the parent subnet
  void set_parent_( Subnet* );     //!< Set pointer to parent subnet.
  void set_gid_( index );          //!< Set global node id
  void set_subnet_index_( index ); //!< Index into node array in subnet

  /** Return a new dictionary datum .
   *
   * This function is called by get_status_base() and returns a new
   * empty dictionary by default.  Some nodes may contain a
   * permanent status dictionary which is then returned by
   * get_status_dict_().
   */
  virtual DictionaryDatum get_status_dict_();

protected:
  /**
   * Return the number of thread siblings in SiblingContainer.
   *
   * This method is meaningful only for SiblingContainer, for which it
   * returns the number of siblings in the container.
   * For all other models (including Subnet), it returns 0, which is not
   * wrong. By defining the method in this way, we avoid many dynamic casts.
   */
  virtual size_t
  num_thread_siblings_() const
  {
    return 0;
  }

  /**
   * Return the specified member of a SiblingContainer.
   *
   * This method is meaningful only for SiblingContainer, for which it
   * returns the pointer to the indexed node in the container.
   * For all other models (including Subnet), it returns a null pointer
   * and throws and assertion.By defining the method in this way, we avoid
   * many dynamic casts.
   */
  virtual Node* get_thread_sibling_( index ) const
  {
    assert( false );
    return 0;
  }

  /**
   * Return specified member of a SiblingContainer, with access control.
   */
  virtual Node* get_thread_sibling_safe_( index ) const
  {
    assert( false );
    return 0;
  }

  /**
   * Private function to initialize the state of a node to model defaults.
   * This function, which must be overloaded by all derived classes, provides
   * the implementation for initializing the state of a node to the model defaults;
   * the state is the set of observable dynamic variables.
   * @param Reference to model prototype object.
   * @see Node::init_state()
   * @note To provide a reasonable behavior during the transition to the new scheme,
   *       init_state_() has a default implementation calling init_dynamic_state_().
   */
  virtual void init_state_( Node const& ) = 0;

  /**
   * Private function to initialize the buffers of a node.
   * This function, which must be overloaded by all derived classes, provides
   * the implementation for initializing the buffers of a node.
   * @see Node::init_buffers()
   */
  virtual void init_buffers_() = 0;

  Model& get_model_() const;

  //! Mark node as frozen.
  void
  set_frozen_( bool frozen )
  {
    frozen_ = frozen;
  }

  /**
   * Auxiliary function to downcast a Node to a concrete class derived from Node.
   * @note This function is used to convert generic Node references to specific
   *       ones when intializing parameters or state from a prototype.
   */
  template < typename ConcreteNode >
  const ConcreteNode& downcast( const Node& );

private:
  index gid_;          //!< Global element id (within network).
  index lid_;          //!< Local element id (within parent).
  index subnet_index_; //!< Index of node in parent's node array

  /**
   * Local id of this node in the thread-local vector of nodes.
   */
  index thread_lid_;

  /**
   * Model ID.
   * It is only set for actual node instances, not for instances of class Node
   * representing model prototypes. Model prototypes always have model_id_==-1.
   * @see get_model_id(), set_model_id()
   */
  int model_id_;
  Subnet* parent_;           //!< Pointer to parent.
  thread thread_;            //!< thread node is assigned to
  thread vp_;                //!< virtual process node is assigned to
  bool frozen_;              //!< node shall not be updated if true
  bool buffers_initialized_; //!< Buffers have been initialized
  bool needs_prelim_up_;     //!< node requires preliminary update step
<<<<<<< HEAD
=======


protected:
  static Network* net_; //!< Pointer to global network driver.
>>>>>>> 2993f420
};

inline bool
Node::is_frozen() const
{
  return frozen_;
}

inline bool
Node::needs_prelim_update() const
{
  return needs_prelim_up_;
}

inline void
Node::set_needs_prelim_update( const bool npu )
{
  needs_prelim_up_ = npu;
}

inline bool
Node::has_proxies() const
{
  return true;
}

inline bool
Node::potential_global_receiver() const
{
  return false;
}

inline bool
Node::local_receiver() const
{
  return false;
}

inline bool
Node::one_node_per_process() const
{
  return false;
}

inline bool
Node::is_off_grid() const
{
  return false;
}

inline bool
Node::is_proxy() const
{
  return false;
}

inline index
Node::get_lid() const
{
  return lid_;
}

inline index
Node::get_gid() const
{
  return gid_;
}

inline index
Node::get_subnet_index() const
{
  return subnet_index_;
}

inline void
Node::set_gid_( index i )
{
  gid_ = i;
}

inline void
Node::set_lid_( index i )
{
  lid_ = i;
}

inline void
Node::set_subnet_index_( index i )
{
  subnet_index_ = i;
}

inline int
Node::get_model_id() const
{
  return model_id_;
}

inline void
Node::set_model_id( int i )
{
  model_id_ = i;
}

inline bool
Node::is_model_prototype() const
{
  return vp_ == invalid_thread_;
}

inline Subnet*
Node::get_parent() const
{
  return parent_;
}

inline void
Node::set_parent_( Subnet* c )
{
  parent_ = c;
}

inline void
Node::set_thread( thread t )
{
  thread_ = t;
}

inline thread
Node::get_thread() const
{
  return thread_;
}

inline void
Node::set_vp( thread vp )
{
  vp_ = vp;
}

inline thread
Node::get_vp() const
{
  return vp_;
}

template < typename ConcreteNode >
const ConcreteNode&
Node::downcast( const Node& n )
{
  ConcreteNode const* tp = dynamic_cast< ConcreteNode const* >( &n );
  assert( tp != 0 );
  return *tp;
}

inline void
Node::set_thread_lid( const index tlid )
{
  thread_lid_ = tlid;
}

inline index
Node::get_thread_lid() const
{
  return thread_lid_;
}

} // namespace

#endif<|MERGE_RESOLUTION|>--- conflicted
+++ resolved
@@ -854,13 +854,6 @@
   bool frozen_;              //!< node shall not be updated if true
   bool buffers_initialized_; //!< Buffers have been initialized
   bool needs_prelim_up_;     //!< node requires preliminary update step
-<<<<<<< HEAD
-=======
-
-
-protected:
-  static Network* net_; //!< Pointer to global network driver.
->>>>>>> 2993f420
 };
 
 inline bool
