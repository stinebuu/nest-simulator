--- conflicted
+++ resolved
@@ -291,15 +291,9 @@
     noise neurons_i << /rule /all_to_all >> << /weight psc_ext /delay delay >> Connect
 
     record_spikes {
-<<<<<<< HEAD
-        /spike_detector 1 << /record_to [/ascii /memory] >> Create dup cvgidcollection /spike_detector Set
-        nodes_e spike_detector Connect
-        nodes_i spike_detector Connect
-=======
-        /spike_detector 1 << /to_file true >> Create /spike_detector Set
+        /spike_detector << /record_to [/ascii /memory] >> Create /spike_detector Set
         neurons_e spike_detector Connect
         neurons_i spike_detector Connect
->>>>>>> a12db1c1
     } if
 } def
 
