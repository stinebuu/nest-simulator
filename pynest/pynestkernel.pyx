# -*- coding: utf-8 -*-
#
# pynestkernel.pyx
#
# This file is part of NEST.
#
# Copyright (C) 2004 The NEST Initiative
#
# NEST is free software: you can redistribute it and/or modify
# it under the terms of the GNU General Public License as published by
# the Free Software Foundation, either version 2 of the License, or
# (at your option) any later version.
#
# NEST is distributed in the hope that it will be useful,
# but WITHOUT ANY WARRANTY; without even the implied warranty of
# MERCHANTABILITY or FITNESS FOR A PARTICULAR PURPOSE.  See the
# GNU General Public License for more details.
#
# You should have received a copy of the GNU General Public License
# along with NEST.  If not, see <http://www.gnu.org/licenses/>.
#
# distutils: language = c++
#

import cython

from libc.stdlib cimport malloc, free
from libc.string cimport memcpy

from libcpp.string cimport string
from libcpp.vector cimport vector

from cython.operator cimport dereference as deref
from cython.operator cimport preincrement as inc

from cpython cimport array

from cpython.ref cimport PyObject
from cpython.object cimport Py_LT, Py_LE, Py_EQ, Py_NE, Py_GT, Py_GE

import nest


cdef string SLI_TYPE_BOOL = b"booltype"
cdef string SLI_TYPE_INTEGER = b"integertype"
cdef string SLI_TYPE_DOUBLE = b"doubletype"
cdef string SLI_TYPE_STRING = b"stringtype"
cdef string SLI_TYPE_LITERAL = b"literaltype"
cdef string SLI_TYPE_ARRAY = b"arraytype"
cdef string SLI_TYPE_DICTIONARY = b"dictionarytype"
cdef string SLI_TYPE_CONNECTION = b"connectiontype"
cdef string SLI_TYPE_VECTOR_INT = b"intvectortype"
cdef string SLI_TYPE_VECTOR_DOUBLE = b"doublevectortype"
cdef string SLI_TYPE_MASK = b"masktype"
cdef string SLI_TYPE_PARAMETER = b"parametertype"
cdef string SLI_TYPE_GIDCOLLECTION = b"gidcollectiontype"
cdef string SLI_TYPE_GIDCOLLECTIONITERATOR = b"gidcollectioniteratortype"


DEF CONN_ELMS = 5

cdef unicode CONN_NAME_SRC = u"source"
cdef unicode CONN_NAME_SYN = u"synapse_modelid"
cdef unicode CONN_NAME_PRT = u"port"
cdef unicode CONN_NAME_THREAD = u"target_thread"

CONN_LEN = CONN_ELMS


cdef ARRAY_LONG = array.array('l')
cdef ARRAY_DOUBLE = array.array('d')


cdef bint HAVE_NUMPY = False

try:
    import numpy
    HAVE_NUMPY = True
except ImportError:
    pass

class NESTMappedException(type):
    """Metaclass for exception namespace that dynamically creates exception classes.

    If a class (self) of this (meta)-type has an unknown attribute requested, __getattr__ defined
    below gets called, creating a class with that name (the error name) and with an __init__ taking
    commandname and errormessage (as created in the source) which is a closure on the parent and
    errorname as well, with a parent of default type (self.default_parent) or
    self.parents[errorname] if defined. """

    def __getattr__(self, errorname):
        """Creates a class of type "errorname" which is a child of self.default_parent or
        self.parents[errorname] if one is defined.

        This __getattr__ function also stores the class permanently as an attribute of self for
        re-use where self is actually the class that triggered the getattr (the class that
        NESTMappedException is a metaclass of). """

        # Dynamic class construction, first check if we know its parent
        if errorname in self.parents:
            parent = getattr(self, self.parents[errorname])
        else: # otherwise, get the default (SLIException)
            parent = self.default_parent

        # and now dynamically construct the new class
        # not NESTMappedException, since that would mean the metaclass would let the new class inherit
        # this __getattr__, allowing unintended dynamic construction of attributes
        newclass = type(
            self.__name__ + '.' + errorname,
            (parent,),
            {
                '__init__': self.init(parent, errorname),
                '__doc__':
                """Dynamically created exception {} from {}.

                Created for the namespace: {}.
                Parent exception: {}.
                """.format(errorname, self.source, self.__name__, parent.__name__)
            }
        )

        # Cache for reuse: __getattr__ should now not get called if requested again
        setattr(self, errorname, newclass)

        # And now we return the exception
        return newclass

class NESTErrors(metaclass=NESTMappedException):
    """Namespace for NEST exceptions, including dynamically created classes from SLI.

    Dynamic exception creation is through __getattr__ defined in the metaclass NESTMappedException.
    """

    class NESTError(Exception):
        """Base exception class for all NEST exceptions.
        """

        def __init__(self, message, *args, **kwargs):
            """Initializer for NESTError base class.

            Parameters:
            -----------
            message: full error message to report.
            *args, **kwargs: passed through to Exception base class.
            """

            Exception.__init__(self, message, *args, **kwargs)
            self.message = message

    class SLIException(NESTError):
        """Base class for all exceptions coming from sli.
        """

        def __init__(self, commandname, errormessage, *args, errorname='SLIException', **kwargs):
            """Initialize function.

            Parameters:
            -----------
            errorname: error name from SLI.
            commandname: command name from SLI.
            errormessage: message from SLI.
            *args, **kwargs: passed through to NESTErrors.NESTError base class.
            """
            message = "{} in {}{}".format(errorname, commandname, errormessage)
            NESTErrors.NESTError.__init__(self, message, errorname, commandname, errormessage, *args, **kwargs)

            self.errorname   = errorname
            self.commandname = commandname
            self.errormessage  = errormessage

    class PyNESTError(NESTError):
        """Exceptions produced from Python/Cython code.
        """
        pass

    @staticmethod
    def init(parent, errorname):
        """ Static class method to construct init's for SLIException children.

        Construct our new init with closure on errorname (as a default value) and parent.
        The default value allows the __init__ to be chained and set by the leaf child.
        This also moves the paramerization of __init__ away from the class construction logic
        and next to the SLIException init.

        Parameters:
        ----------
        parent: the ancestor of the class needed to properly walk up the MRO (not possible with super() or super(type,...)
            because of the dynamic creation of the function
             (used as a closure on the constructed __init__).
        errorname: the class name for information purposes
          internally (used as a closure on the constructed __init__).
        """

        def __init__(self, commandname, errormessage, *args, errorname=errorname, **kwargs):
            # recursively init the parent class: all of this is only needed to properly set errorname
            parent.__init__(self, commandname, errormessage, *args, errorname=errorname, **kwargs)

        docstring = \
            """Initialization function.

            Parameters:
            -----------
            commandname: sli command name.
            errormessage: sli error message.
            errorname: set by default ("{}") or passed in by child (shouldn't be explicitly set when creating an instance)
            *args, **kwargs: passed through to base class.

            self will be a descendant of {}.
            """.format(errorname, parent.__name__)

        try:
            __init__.__doc__ = docstring
        except AttributeError:
            __init__.__func__.__doc__ = docstring

        return __init__

    # source: the dynamically created exceptions come from SLI
    # default_parent: the dynamically created exceptions are descended from SLIExcepton
    # parents: unless they happen to be mapped in this list to another exception descended from SLIException
    #          these should be updated when new exceptions in sli are created that aren't directly descended
    #          from SLIException (but nothing bad will happen, it's just that otherwise they'll be directly
    #          descended from SLIException instead of an intermediate exception; they'll still be constructed
    #          and useable)
    source = "SLI"
    default_parent = SLIException
    parents = {
        'TypeMismatch': 'InterpreterError',
        'SystemSignal': 'InterpreterError',
        'RangeCheck': 'InterpreterError',
        'ArgumentType': 'InterpreterError',
        'BadParameterValue': 'SLIException',
        'DictError': 'InterpreterError',
        'UndefinedName': 'DictError',
        'EntryTypeMismatch': 'DictError',
        'StackUnderflow': 'InterpreterError',
        'IOError': 'SLIException',
        'UnaccessedDictionaryEntry': 'DictError',
        'UnknownModelName': 'KernelException',
        'NewModelNameExists': 'KernelException',
        'UnknownModelID': 'KernelException',
        'ModelInUse': 'KernelException',
        'UnknownSynapseType': 'KernelException',
        'UnknownNode': 'KernelException',
        'NoThreadSiblingsAvailable': 'KernelException',
        'LocalNodeExpected': 'KernelException',
        'NodeWithProxiesExpected': 'KernelException',
        'UnknownReceptorType': 'KernelException',
        'IncompatibleReceptorType': 'KernelException',
        'UnknownPort': 'KernelException',
        'IllegalConnection': 'KernelException',
        'InexistentConnection': 'KernelException',
        'UnknownThread': 'KernelException',
        'BadDelay': 'KernelException',
        'UnexpectedEvent': 'KernelException',
        'UnsupportedEvent': 'KernelException',
        'BadProperty': 'KernelException',
        'BadParameter': 'KernelException',
        'DimensionMismatch': 'KernelException',
        'DistributionError': 'KernelException',
        'SubnetExpected': 'KernelException',
        'SimulationError': 'KernelException',
        'InvalidDefaultResolution': 'KernelException',
        'InvalidTimeInModel': 'KernelException',
        'StepMultipleRequired': 'KernelException',
        'TimeMultipleRequired': 'KernelException',
        'GSLSolverFailure': 'KernelException',
        'NumericalInstability': 'KernelException',
        'KeyError': 'KernelException',
        'MUSICPortUnconnected': 'KernelException',
        'MUSICPortHasNoWidth': 'KernelException',
        'MUSICPortAlreadyPublished': 'KernelException',
        'MUSICSimulationHasRun': 'KernelException',
        'MUSICChannelUnknown': 'KernelException',
        'MUSICPortUnknown': 'KernelException',
        'MUSICChannelAlreadyMapped': 'KernelException'
    }


# So we don't break any code that currently catches a nest.NESTError
NESTError = NESTErrors.NESTError

cdef class SLIDatum(object):

    cdef Datum* thisptr
    cdef readonly unicode dtype

    def __cinit__(self):

        self.dtype = u""
        self.thisptr = NULL

    def __dealloc__(self):

        if self.thisptr is not NULL:
            del self.thisptr

    def __repr__(self):

        if self.thisptr is not NULL:
            return "<SLIDatum: {0}>".format(self.dtype)
        else:
            return "<SLIDatum: unassociated>"

    cdef _set_datum(self, Datum* dat, unicode dtype):

        self.dtype = dtype
        self.thisptr = dat


cdef class SLILiteral(object):

    cdef readonly object name
    cdef object _hash

    def __init__(self, name):
        self.name = str(name)
        self._hash = None

    def __hash__(self):

        if self._hash is None:
            self._hash = hash(self.name)

        return self._hash

    def __repr__(self):
        return "<SLILiteral: {0}>".format(self.name)

    def __str__(self):
        return "{0}".format(self.name)

    def __richcmp__(self, other, int op):

        if isinstance(other, SLILiteral):
            obj = other.name
        else:
            obj = other

        if op == Py_LT:
            return self.name < obj
        elif op == Py_EQ:
            return self.name == obj
        elif op == Py_GT:
            return self.name > obj
        elif op == Py_LE:
            return self.name <= obj
        elif op == Py_NE:
            return self.name != obj
        elif op == Py_GE:
            return self.name >= obj


cdef class NESTEngine(object):

    cdef SLIInterpreter* pEngine

    def __cinit__(self):

        self.pEngine = NULL

    def __dealloc__(self):

        nestshutdown( 0 )

        del self.pEngine

        self.pEngine = NULL

    def set_communicator(self, comm):
        # extract mpi_comm from mpi4py
        if nest_has_mpi4py():
            c_set_communicator(comm)
        else:
            raise NESTError("set_communicator: "
                            "NEST not compiled with MPI4PY")

    def init(self, argv, modulepath):
        if self.pEngine is not NULL:
            raise NESTErrors.PyNESTError("engine already initialized")

        cdef int argc = <int> len(argv)
        if argc <= 0:
            raise NESTErrors.PyNESTError("argv can't be empty")

        # Create c-style argv arguments from sys.argv
        cdef char** argv_chars = <char**> malloc((argc+1) * sizeof(char*))
        if argv_chars is NULL:
            raise NESTErrors.PyNESTError("couldn't allocate argv_char")
        try:
            # argv must be null terminated. openmpi depends on this
            argv_chars[argc] = NULL

            # Need to keep a reference to encoded bytes issue #377
            # argv_bytes = [byte...] which internally holds a reference
            # to the c string in argv_char = [c-string... NULL]
            # the `byte` is the utf-8 encoding of sys.argv[...]
            argv_bytes = [argvi.encode() for argvi in argv]
            for i, argvi in enumerate(argv_bytes):
                argv_chars[i] = argvi # c-string ref extracted

            self.pEngine = new SLIInterpreter()
            modulepath_bytes = modulepath.encode()

            neststartup(&argc,
                        &argv_chars,
                        deref(self.pEngine),
                        modulepath_bytes)

            # If using MPI, argv might now have changed, so rebuild it
            del argv[:]
            # Convert back from utf8 char* to utf8 str in both python2 & 3
            argv.extend(str(argvi.decode()) for argvi in argv_chars[:argc])
        finally:
            free(argv_chars)

        return True

    def run(self, cmd):

        if self.pEngine is NULL:
            raise NESTErrors.PyNESTError("engine uninitialized")
        cdef string cmd_bytes
        cmd_bytes = cmd.encode('utf-8')
        self.pEngine.execute(cmd_bytes)

    def push(self, obj):

        if self.pEngine is NULL:
            raise NESTErrors.PyNESTError("engine uninitialized")
        self.pEngine.OStack.push(python_object_to_datum(obj))

    def pop(self):

        if self.pEngine is NULL:
            raise NESTErrors.PyNESTError("engine uninitialized")

        if self.pEngine.OStack.empty():
            raise NESTErrors.PyNESTError("interpreter stack is empty")

        cdef Datum* dat = (addr_tok(self.pEngine.OStack.top())).datum()

        ret = sli_datum_to_object(dat)

        self.pEngine.OStack.pop()

        return ret


cdef inline Datum* python_object_to_datum(obj) except NULL:

    cdef Datum* ret = NULL

    cdef ArrayDatum* ad = NULL
    cdef DictionaryDatum* dd = NULL

    cdef string obj_str

    if isinstance(obj, bool):
        ret = <Datum*> new BoolDatum(obj)
    elif isinstance(obj, (int, long)):
        ret = <Datum*> new IntegerDatum(obj)
    elif isinstance(obj, float):
        ret = <Datum*> new DoubleDatum(obj)
    elif isinstance(obj, bytes):
        obj_str = obj
        ret = <Datum*> new StringDatum(obj_str)
    elif isinstance(obj, unicode):
        obj_str = obj.encode()
        ret = <Datum*> new StringDatum(obj_str)
    elif isinstance(obj, SLILiteral):
        obj_str = obj.name.encode()
        ret = <Datum*> new LiteralDatum(obj_str)
    elif isinstance(obj, (tuple, list, xrange)):
        ad = new ArrayDatum()
        ad.reserve(len(obj))
        for x in obj:
            ad.push_back(python_object_to_datum(x))
        ret = <Datum*> ad
    elif isinstance(obj, dict):
        dd = new DictionaryDatum(new Dictionary())
        for k, v in obj.items():
            obj_str = str(k).encode()
            deref_dict(dd).insert(obj_str, python_object_to_datum(v))
        ret = <Datum*> dd
    elif HAVE_NUMPY and (
        isinstance(obj, numpy.integer) or                   # integral scalars
        isinstance(obj, numpy.floating) or                  # floating point scalars
        (isinstance(obj, numpy.ndarray) and obj.ndim == 0)  # zero-rank arrays
    ):
        ret = python_object_to_datum(obj.item())
    elif isinstance(obj, SLIDatum):
        if (<SLIDatum> obj).dtype == SLI_TYPE_MASK.decode():
            ret = <Datum*> new MaskDatum(deref(<MaskDatum*> (<SLIDatum> obj).thisptr))
        elif (<SLIDatum> obj).dtype == SLI_TYPE_PARAMETER.decode():
            ret = <Datum*> new ParameterDatum(deref(<ParameterDatum*> (<SLIDatum> obj).thisptr))
        elif (<SLIDatum> obj).dtype == SLI_TYPE_GIDCOLLECTION.decode():
            ret = <Datum*> new GIDCollectionDatum(deref(<GIDCollectionDatum*> (<SLIDatum> obj).thisptr))
        elif (<SLIDatum> obj).dtype == SLI_TYPE_GIDCOLLECTIONITERATOR.decode():
            ret = <Datum*> new GIDCollectionIteratorDatum(deref(<GIDCollectionIteratorDatum*> (<SLIDatum> obj).thisptr))
        elif (<SLIDatum> obj).dtype == SLI_TYPE_CONNECTION.decode():
            ret = <Datum*> new ConnectionDatum(deref(<ConnectionDatum*> (<SLIDatum> obj).thisptr))
        else:
            raise NESTErrors.PyNESTError("unknown SLI datum type: {0}".format((<SLIDatum> obj).dtype))
    elif isConnectionGenerator(<PyObject*> obj):
        ret = unpackConnectionGeneratorDatum(<PyObject*> obj)
        if ret is NULL:
            raise NESTErrors.PyNESTError("failed to unpack passed connection generator object")
    else:

        try:
            ret = python_buffer_to_datum[buffer_int_1d_t, long](obj)
        except (ValueError, TypeError):
            pass

        try:
            ret = python_buffer_to_datum[buffer_long_1d_t, long](obj)
        except (ValueError, TypeError):
            pass

        try:
            ret = python_buffer_to_datum[buffer_float_1d_t, double](obj)
        except (ValueError, TypeError):
            pass

        try:
            ret = python_buffer_to_datum[buffer_double_1d_t, double](obj)
        except (ValueError, TypeError):
            pass

        # NumPy < 1.5.0 doesn't support PEP-3118 buffer interface
        #
        if ret is NULL and HAVE_NUMPY and isinstance(obj, numpy.ndarray) and obj.ndim == 1:
            if numpy.issubdtype(obj.dtype, numpy.integer):
                ret = python_buffer_to_datum[object, long](obj)
            elif numpy.issubdtype(obj.dtype, numpy.floating):
                ret = python_buffer_to_datum[object, double](obj)
            else:
                raise NESTError.PyNESTError("only vectors of integers or floats are supported")

        if ret is NULL:
            try:
                if isinstance( obj._datum, SLIDatum ) or isinstance( obj._datum[0], SLIDatum):
                    ret = python_object_to_datum( obj._datum )
            except:
                pass

        if ret is not NULL:
            return ret
        else:
            raise NESTErrors.PyNESTError("unknown Python type: {0}".format(type(obj)))

    if ret is NULL:
        raise NESTErrors.PyNESTError("conversion resulted in a null pointer")

    return ret

@cython.boundscheck(False)
cdef inline Datum* python_buffer_to_datum(numeric_buffer_t buff, vector_value_t _ = 0) except NULL:

    cdef size_t i, n

    cdef Datum* dat = NULL
    cdef vector[vector_value_t]* vector_ptr = new vector[vector_value_t]()

    if vector_value_t is long:
        dat = <Datum*> new IntVectorDatum(vector_ptr)
    elif vector_value_t is double:
        dat = <Datum*> new DoubleVectorDatum(vector_ptr)
    else:
        raise NESTErrors.PyNESTError("unsupported specialization: {0}".format(vector_value_t))

    n = len(buff)

    vector_ptr.reserve(n)

    for i in range(n):
        vector_ptr.push_back(<vector_value_t> buff[i])

    return <Datum*> dat


cdef inline object sli_datum_to_object(Datum* dat):

    if dat is NULL:
        raise NESTErrors.PyNESTError("datum is a null pointer")

    cdef string obj_str
    cdef object ret = None
    cdef ignore_none = False

    cdef string datum_type = dat.gettypename().toString()

    if datum_type == SLI_TYPE_BOOL:
        ret = (<BoolDatum*> dat).get()
    elif datum_type == SLI_TYPE_INTEGER:
        ret = (<IntegerDatum*> dat).get()
    elif datum_type == SLI_TYPE_DOUBLE:
        ret = (<DoubleDatum*> dat).get()
    elif datum_type == SLI_TYPE_STRING:
        ret = (<string> deref_str(<StringDatum*> dat)).decode('utf-8')
    elif datum_type == SLI_TYPE_LITERAL:
        obj_str = (<LiteralDatum*> dat).toString()
        ret = obj_str.decode()
        if ret == 'None':
            ret = None
            ignore_none = True
    elif datum_type == SLI_TYPE_ARRAY:
        ret = sli_array_to_object(<ArrayDatum*> dat)
    elif datum_type == SLI_TYPE_DICTIONARY:
        ret = sli_dict_to_object(<DictionaryDatum*> dat)
    elif datum_type == SLI_TYPE_CONNECTION:
        datum = SLIDatum()
        (<SLIDatum> datum)._set_datum(<Datum*> new ConnectionDatum(deref(<ConnectionDatum*> dat)), SLI_TYPE_CONNECTION.decode())
        ret = nest.Connectome(datum)
    elif datum_type == SLI_TYPE_VECTOR_INT:
        ret = sli_vector_to_object[sli_vector_int_ptr_t, long](<IntVectorDatum*> dat)
    elif datum_type == SLI_TYPE_VECTOR_DOUBLE:
        ret = sli_vector_to_object[sli_vector_double_ptr_t, double](<DoubleVectorDatum*> dat)
    elif datum_type == SLI_TYPE_MASK:
        datum = SLIDatum()
        (<SLIDatum> datum)._set_datum(<Datum*> new MaskDatum(deref(<MaskDatum*> dat)), SLI_TYPE_MASK.decode())
        ret = nest.Mask(datum)
    elif datum_type == SLI_TYPE_PARAMETER:
        datum = SLIDatum()
        (<SLIDatum> datum)._set_datum(<Datum*> new ParameterDatum(deref(<ParameterDatum*> dat)), SLI_TYPE_PARAMETER.decode())
        ret = nest.Parameter(datum)
    elif datum_type == SLI_TYPE_GIDCOLLECTION:
        datum = SLIDatum()
        (<SLIDatum> datum)._set_datum(<Datum*> new GIDCollectionDatum(deref(<GIDCollectionDatum*> dat)), SLI_TYPE_GIDCOLLECTION.decode())
        ret = nest.GIDCollection(datum)
    elif datum_type == SLI_TYPE_GIDCOLLECTIONITERATOR:
        ret = SLIDatum()
        (<SLIDatum> ret)._set_datum(<Datum*> new GIDCollectionIteratorDatum(deref(<GIDCollectionIteratorDatum*> dat)), SLI_TYPE_GIDCOLLECTIONITERATOR.decode())
    else:
        raise NESTErrors.PyNESTError("unknown SLI type: {0}".format(datum_type.decode()))

    if ret is None and not ignore_none:
        raise NESTErrors.PyNESTError("conversion resulted in a None object")

    return ret

cdef inline object sli_array_to_object(ArrayDatum* dat):
    # the size of dat has to be explicitly cast to int to avoid
    # compiler warnings (#1318) during cythonization
    cdef tmp = [None] * int(dat.size())

    # i and n have to be cast to size_t (unsigned long int) to avoid
    # compiler warnings (#1318) in the for loop below
    cdef size_t i, n
    cdef Token* tok = dat.begin()

    n = len(tmp)
<<<<<<< HEAD
=======
    
>>>>>>> 1420ca18
    if not n:
        return ()

    if tok.datum().gettypename().toString() == SLI_TYPE_CONNECTION:
<<<<<<< HEAD
        for i in range(len(tmp)):
=======
        for i in range(n):
>>>>>>> 1420ca18
            datum = SLIDatum()
            (<SLIDatum> datum)._set_datum(<Datum*> new ConnectionDatum(deref(<ConnectionDatum*> tok.datum())), SLI_TYPE_CONNECTION.decode())
            tmp[i] = datum
            # Increment
            inc(tok)
        return nest.Connectome(tmp)
    else:
        for i in range(n):
            tmp[i] = sli_datum_to_object(tok.datum())
            inc(tok)
<<<<<<< HEAD
=======

>>>>>>> 1420ca18
        return tuple(tmp)

cdef inline object sli_dict_to_object(DictionaryDatum* dat):

    cdef tmp = {}

    cdef string key_str
    cdef const Token* tok = NULL

    cdef TokenMap.const_iterator dt = deref_dict(dat).begin()

    while dt != deref_dict(dat).end():
        key_str = deref_tmap(dt).first.toString()
        tok = &deref_tmap(dt).second
        tmp[key_str.decode()] = sli_datum_to_object(tok.datum())
        inc(dt)

    return tmp

cdef inline object sli_vector_to_object(sli_vector_ptr_t dat, vector_value_t _ = 0):

    cdef vector_value_t* array_data = NULL
    cdef vector[vector_value_t]* vector_ptr = NULL

    if sli_vector_ptr_t is sli_vector_int_ptr_t and vector_value_t is long:
        vector_ptr = deref_ivector(dat)
        arr = array.clone(ARRAY_LONG, vector_ptr.size(), False)
        array_data = arr.data.as_longs
        if HAVE_NUMPY:
            ret_dtype = numpy.int_
    elif sli_vector_ptr_t is sli_vector_double_ptr_t and vector_value_t is double:
        vector_ptr = deref_dvector(dat)
        arr = array.clone(ARRAY_DOUBLE, vector_ptr.size(), False)
        array_data = arr.data.as_doubles
        if HAVE_NUMPY:
            ret_dtype = numpy.float_
    else:
        raise NESTErrors.PyNESTError("unsupported specialization")

    memcpy(array_data, &vector_ptr.front(), vector_ptr.size() * sizeof(vector_value_t))

    if HAVE_NUMPY:
        if vector_ptr.size() > 0:
            return numpy.frombuffer(arr, dtype=ret_dtype)
        else:
            # Compatibility with NumPy < 1.7.0
            return numpy.array([], dtype=ret_dtype)
    else:
        return arr<|MERGE_RESOLUTION|>--- conflicted
+++ resolved
@@ -641,6 +641,7 @@
     return ret
 
 cdef inline object sli_array_to_object(ArrayDatum* dat):
+
     # the size of dat has to be explicitly cast to int to avoid
     # compiler warnings (#1318) during cythonization
     cdef tmp = [None] * int(dat.size())
@@ -651,19 +652,11 @@
     cdef Token* tok = dat.begin()
 
     n = len(tmp)
-<<<<<<< HEAD
-=======
-    
->>>>>>> 1420ca18
     if not n:
         return ()
 
     if tok.datum().gettypename().toString() == SLI_TYPE_CONNECTION:
-<<<<<<< HEAD
-        for i in range(len(tmp)):
-=======
         for i in range(n):
->>>>>>> 1420ca18
             datum = SLIDatum()
             (<SLIDatum> datum)._set_datum(<Datum*> new ConnectionDatum(deref(<ConnectionDatum*> tok.datum())), SLI_TYPE_CONNECTION.decode())
             tmp[i] = datum
@@ -674,10 +667,6 @@
         for i in range(n):
             tmp[i] = sli_datum_to_object(tok.datum())
             inc(tok)
-<<<<<<< HEAD
-=======
-
->>>>>>> 1420ca18
         return tuple(tmp)
 
 cdef inline object sli_dict_to_object(DictionaryDatum* dat):
