# -*- coding: utf-8 -*-
#
# pynestkernel.pyx
#
# This file is part of NEST.
#
# Copyright (C) 2004 The NEST Initiative
#
# NEST is free software: you can redistribute it and/or modify
# it under the terms of the GNU General Public License as published by
# the Free Software Foundation, either version 2 of the License, or
# (at your option) any later version.
#
# NEST is distributed in the hope that it will be useful,
# but WITHOUT ANY WARRANTY; without even the implied warranty of
# MERCHANTABILITY or FITNESS FOR A PARTICULAR PURPOSE.  See the
# GNU General Public License for more details.
#
# You should have received a copy of the GNU General Public License
# along with NEST.  If not, see <http://www.gnu.org/licenses/>.
#
# distutils: language = c++
#

import cython

from libc.stdlib cimport malloc, free
from libc.string cimport memcpy

from libcpp.string cimport string
from libcpp.vector cimport vector

from cython.operator cimport dereference as deref
from cython.operator cimport preincrement as inc

from cpython cimport array

from cpython.ref cimport PyObject
from cpython.object cimport Py_LT, Py_LE, Py_EQ, Py_NE, Py_GT, Py_GE

import nest


cdef string SLI_TYPE_BOOL = b"booltype"
cdef string SLI_TYPE_INTEGER = b"integertype"
cdef string SLI_TYPE_DOUBLE = b"doubletype"
cdef string SLI_TYPE_STRING = b"stringtype"
cdef string SLI_TYPE_LITERAL = b"literaltype"
cdef string SLI_TYPE_ARRAY = b"arraytype"
cdef string SLI_TYPE_DICTIONARY = b"dictionarytype"
cdef string SLI_TYPE_CONNECTION = b"connectiontype"
cdef string SLI_TYPE_VECTOR_INT = b"intvectortype"
cdef string SLI_TYPE_VECTOR_DOUBLE = b"doublevectortype"
cdef string SLI_TYPE_MASK = b"masktype"
cdef string SLI_TYPE_PARAMETER = b"parametertype"
cdef string SLI_TYPE_GIDCOLLECTION = b"gidcollectiontype"
cdef string SLI_TYPE_GIDCOLLECTIONITERATOR = b"gidcollectioniteratortype"


DEF CONN_ELMS = 5

cdef unicode CONN_NAME_SRC = u"source"
cdef unicode CONN_NAME_SYN = u"synapse_modelid"
cdef unicode CONN_NAME_PRT = u"port"
cdef unicode CONN_NAME_THREAD = u"target_thread"

CONN_LEN = CONN_ELMS


cdef ARRAY_LONG = array.array('l')
cdef ARRAY_DOUBLE = array.array('d')


cdef bint HAVE_NUMPY = False

try:
    import numpy
    HAVE_NUMPY = True
except ImportError:
    pass

class NESTMappedException(type):
    """Metaclass for exception namespace that dynamically creates exception classes.

    If a class (self) of this (meta)-type has an unknown attribute requested, __getattr__ defined
    below gets called, creating a class with that name (the error name) and with an __init__ taking
    commandname and errormessage (as created in the source) which is a closure on the parent and
    errorname as well, with a parent of default type (self.default_parent) or
    self.parents[errorname] if defined. """

    def __getattr__(self, errorname):
        """Creates a class of type "errorname" which is a child of self.default_parent or
        self.parents[errorname] if one is defined.

        This __getattr__ function also stores the class permanently as an attribute of self for
        re-use where self is actually the class that triggered the getattr (the class that
        NESTMappedException is a metaclass of). """

        # Dynamic class construction, first check if we know its parent
        if errorname in self.parents:
            parent = getattr(self, self.parents[errorname])
        else: # otherwise, get the default (SLIException)
            parent = self.default_parent

        # and now dynamically construct the new class
        # not NESTMappedException, since that would mean the metaclass would let the new class inherit
        # this __getattr__, allowing unintended dynamic construction of attributes
        newclass = type(
            self.__name__ + '.' + errorname,
            (parent,),
            {
                '__init__': self.init(parent, errorname),
                '__doc__':
                """Dynamically created exception {} from {}.

                Created for the namespace: {}.
                Parent exception: {}.
                """.format(errorname, self.source, self.__name__, parent.__name__)
            }
        )

        # Cache for reuse: __getattr__ should now not get called if requested again
        setattr(self, errorname, newclass)

        # And now we return the exception
        return newclass

class NESTErrors(metaclass=NESTMappedException):
    """Namespace for NEST exceptions, including dynamically created classes from SLI.

    Dynamic exception creation is through __getattr__ defined in the metaclass NESTMappedException.
    """

    class NESTError(Exception):
        """Base exception class for all NEST exceptions.
        """

        def __init__(self, message, *args, **kwargs):
            """Initializer for NESTError base class.

            Parameters:
            -----------
            message: full error message to report.
            *args, **kwargs: passed through to Exception base class.
            """

            Exception.__init__(self, message, *args, **kwargs)
            self.message = message

    class SLIException(NESTError):
        """Base class for all exceptions coming from sli.
        """

        def __init__(self, commandname, errormessage, *args, errorname='SLIException', **kwargs):
            """Initialize function.

            Parameters:
            -----------
            errorname: error name from SLI.
            commandname: command name from SLI.
            errormessage: message from SLI.
            *args, **kwargs: passed through to NESTErrors.NESTError base class.
            """
            message = "{} in {}{}".format(errorname, commandname, errormessage)
            NESTErrors.NESTError.__init__(self, message, errorname, commandname, errormessage, *args, **kwargs)

            self.errorname   = errorname
            self.commandname = commandname
            self.errormessage  = errormessage

    class PyNESTError(NESTError):
        """Exceptions produced from Python/Cython code.
        """
        pass

    @staticmethod
    def init(parent, errorname):
        """ Static class method to construct init's for SLIException children.

        Construct our new init with closure on errorname (as a default value) and parent.
        The default value allows the __init__ to be chained and set by the leaf child.
        This also moves the paramerization of __init__ away from the class construction logic
        and next to the SLIException init.

        Parameters:
        ----------
        parent: the ancestor of the class needed to properly walk up the MRO (not possible with super() or super(type,...)
            because of the dynamic creation of the function
             (used as a closure on the constructed __init__).
        errorname: the class name for information purposes
          internally (used as a closure on the constructed __init__).
        """

        def __init__(self, commandname, errormessage, *args, errorname=errorname, **kwargs):
            # recursively init the parent class: all of this is only needed to properly set errorname
            parent.__init__(self, commandname, errormessage, *args, errorname=errorname, **kwargs)

        docstring = \
            """Initialization function.

            Parameters:
            -----------
            commandname: sli command name.
            errormessage: sli error message.
            errorname: set by default ("{}") or passed in by child (shouldn't be explicitly set when creating an instance)
            *args, **kwargs: passed through to base class.

            self will be a descendant of {}.
            """.format(errorname, parent.__name__)

        try:
            __init__.__doc__ = docstring
        except AttributeError:
            __init__.__func__.__doc__ = docstring

        return __init__

    # source: the dynamically created exceptions come from SLI
    # default_parent: the dynamically created exceptions are descended from SLIExcepton
    # parents: unless they happen to be mapped in this list to another exception descended from SLIException
    #          these should be updated when new exceptions in sli are created that aren't directly descended
    #          from SLIException (but nothing bad will happen, it's just that otherwise they'll be directly
    #          descended from SLIException instead of an intermediate exception; they'll still be constructed
    #          and useable)
    source = "SLI"
    default_parent = SLIException
    parents = {
        'TypeMismatch': 'InterpreterError',
        'SystemSignal': 'InterpreterError',
        'RangeCheck': 'InterpreterError',
        'ArgumentType': 'InterpreterError',
        'BadParameterValue': 'SLIException',
        'DictError': 'InterpreterError',
        'UndefinedName': 'DictError',
        'EntryTypeMismatch': 'DictError',
        'StackUnderflow': 'InterpreterError',
        'IOError': 'SLIException',
        'UnaccessedDictionaryEntry': 'DictError',
        'UnknownModelName': 'KernelException',
        'NewModelNameExists': 'KernelException',
        'UnknownModelID': 'KernelException',
        'ModelInUse': 'KernelException',
        'UnknownSynapseType': 'KernelException',
        'UnknownNode': 'KernelException',
        'NoThreadSiblingsAvailable': 'KernelException',
        'LocalNodeExpected': 'KernelException',
        'NodeWithProxiesExpected': 'KernelException',
        'UnknownReceptorType': 'KernelException',
        'IncompatibleReceptorType': 'KernelException',
        'UnknownPort': 'KernelException',
        'IllegalConnection': 'KernelException',
        'InexistentConnection': 'KernelException',
        'UnknownThread': 'KernelException',
        'BadDelay': 'KernelException',
        'UnexpectedEvent': 'KernelException',
        'UnsupportedEvent': 'KernelException',
        'BadProperty': 'KernelException',
        'BadParameter': 'KernelException',
        'DimensionMismatch': 'KernelException',
        'DistributionError': 'KernelException',
        'SubnetExpected': 'KernelException',
        'SimulationError': 'KernelException',
        'InvalidDefaultResolution': 'KernelException',
        'InvalidTimeInModel': 'KernelException',
        'StepMultipleRequired': 'KernelException',
        'TimeMultipleRequired': 'KernelException',
        'GSLSolverFailure': 'KernelException',
        'NumericalInstability': 'KernelException',
        'KeyError': 'KernelException',
        'MUSICPortUnconnected': 'KernelException',
        'MUSICPortHasNoWidth': 'KernelException',
        'MUSICPortAlreadyPublished': 'KernelException',
        'MUSICSimulationHasRun': 'KernelException',
        'MUSICChannelUnknown': 'KernelException',
        'MUSICPortUnknown': 'KernelException',
        'MUSICChannelAlreadyMapped': 'KernelException'
    }


# So we don't break any code that currently catches a nest.NESTError
NESTError = NESTErrors.NESTError

cdef class SLIDatum(object):

    cdef Datum* thisptr
    cdef readonly unicode dtype

    def __cinit__(self):

        self.dtype = u""
        self.thisptr = NULL

    def __dealloc__(self):

        if self.thisptr is not NULL:
            del self.thisptr

    def __repr__(self):

        if self.thisptr is not NULL:
            return "<SLIDatum: {0}>".format(self.dtype)
        else:
            return "<SLIDatum: unassociated>"

    cdef _set_datum(self, Datum* dat, unicode dtype):

        self.dtype = dtype
        self.thisptr = dat


cdef class SLILiteral(object):

    cdef readonly object name
    cdef object _hash

    def __init__(self, name):
        self.name = str(name)
        self._hash = None

    def __hash__(self):

        if self._hash is None:
            self._hash = hash(self.name)

        return self._hash

    def __repr__(self):
        return "<SLILiteral: {0}>".format(self.name)

    def __str__(self):
        return "{0}".format(self.name)

    def __richcmp__(self, other, int op):

        if isinstance(other, SLILiteral):
            obj = other.name
        else:
            obj = other

        if op == Py_LT:
            return self.name < obj
        elif op == Py_EQ:
            return self.name == obj
        elif op == Py_GT:
            return self.name > obj
        elif op == Py_LE:
            return self.name <= obj
        elif op == Py_NE:
            return self.name != obj
        elif op == Py_GE:
            return self.name >= obj


cdef class NESTEngine(object):

    cdef SLIInterpreter* pEngine

    def __cinit__(self):

        self.pEngine = NULL

    def __dealloc__(self):

        nestshutdown( 0 )

        del self.pEngine

        self.pEngine = NULL

    def init(self, argv, modulepath):
        if self.pEngine is not NULL:
            raise NESTErrors.PyNESTError("engine already initialized")

        cdef int argc = <int> len(argv)
        if argc <= 0:
            raise NESTErrors.PyNESTError("argv can't be empty")

        # Create c-style argv arguments from sys.argv
        cdef char** argv_chars = <char**> malloc((argc+1) * sizeof(char*))
        if argv_chars is NULL:
            raise NESTErrors.PyNESTError("couldn't allocate argv_char")
        try:
            # argv must be null terminated. openmpi depends on this
            argv_chars[argc] = NULL

            # Need to keep a reference to encoded bytes issue #377
            # argv_bytes = [byte...] which internally holds a reference
            # to the c string in argv_char = [c-string... NULL]
            # the `byte` is the utf-8 encoding of sys.argv[...]
            argv_bytes = [argvi.encode() for argvi in argv]
            for i, argvi in enumerate(argv_bytes):
                argv_chars[i] = argvi # c-string ref extracted

            self.pEngine = new SLIInterpreter()
            modulepath_bytes = modulepath.encode()

            neststartup(&argc,
                        &argv_chars,
                        deref(self.pEngine),
                        modulepath_bytes)

            # If using MPI, argv might now have changed, so rebuild it
            del argv[:]
            # Convert back from utf8 char* to utf8 str in both python2 & 3
            argv.extend(str(argvi.decode()) for argvi in argv_chars[:argc])
        finally:
            free(argv_chars)

        return True

    def run(self, cmd):

        if self.pEngine is NULL:
            raise NESTErrors.PyNESTError("engine uninitialized")
        cdef string cmd_bytes
        cmd_bytes = cmd.encode('utf-8')
        self.pEngine.execute(cmd_bytes)

    def push(self, obj):

        if self.pEngine is NULL:
            raise NESTErrors.PyNESTError("engine uninitialized")
        self.pEngine.OStack.push(python_object_to_datum(obj))

    def pop(self):

        if self.pEngine is NULL:
            raise NESTErrors.PyNESTError("engine uninitialized")

        if self.pEngine.OStack.empty():
            raise NESTErrors.PyNESTError("interpreter stack is empty")

        cdef Datum* dat = (addr_tok(self.pEngine.OStack.top())).datum()

        ret = sli_datum_to_object(dat)

        self.pEngine.OStack.pop()

        return ret


cdef inline Datum* python_object_to_datum(obj) except NULL:

    cdef Datum* ret = NULL

    cdef ArrayDatum* ad = NULL
    cdef DictionaryDatum* dd = NULL

    cdef string obj_str

    if isinstance(obj, bool):
        ret = <Datum*> new BoolDatum(obj)
    elif isinstance(obj, (int, long)):
        ret = <Datum*> new IntegerDatum(obj)
    elif isinstance(obj, float):
        ret = <Datum*> new DoubleDatum(obj)
    elif isinstance(obj, bytes):
        obj_str = obj
        ret = <Datum*> new StringDatum(obj_str)
    elif isinstance(obj, unicode):
        obj_str = obj.encode()
        ret = <Datum*> new StringDatum(obj_str)
    elif isinstance(obj, SLILiteral):
        obj_str = obj.name.encode()
        ret = <Datum*> new LiteralDatum(obj_str)
    elif isinstance(obj, (tuple, list, xrange)):
        ad = new ArrayDatum()
        ad.reserve(len(obj))
        for x in obj:
            ad.push_back(python_object_to_datum(x))
        ret = <Datum*> ad
    elif isinstance(obj, dict):
        dd = new DictionaryDatum(new Dictionary())
        for k, v in obj.items():
            obj_str = str(k).encode()
            deref_dict(dd).insert(obj_str, python_object_to_datum(v))
        ret = <Datum*> dd
    elif HAVE_NUMPY and (
        isinstance(obj, numpy.integer) or                   # integral scalars
        isinstance(obj, numpy.floating) or                  # floating point scalars
        (isinstance(obj, numpy.ndarray) and obj.ndim == 0)  # zero-rank arrays
    ):
        ret = python_object_to_datum(obj.item())
    elif isinstance(obj, SLIDatum):
        if (<SLIDatum> obj).dtype == SLI_TYPE_MASK.decode():
            ret = <Datum*> new MaskDatum(deref(<MaskDatum*> (<SLIDatum> obj).thisptr))
        elif (<SLIDatum> obj).dtype == SLI_TYPE_PARAMETER.decode():
            ret = <Datum*> new ParameterDatum(deref(<ParameterDatum*> (<SLIDatum> obj).thisptr))
        elif (<SLIDatum> obj).dtype == SLI_TYPE_GIDCOLLECTION.decode():
            ret = <Datum*> new GIDCollectionDatum(deref(<GIDCollectionDatum*> (<SLIDatum> obj).thisptr))
        elif (<SLIDatum> obj).dtype == SLI_TYPE_GIDCOLLECTIONITERATOR.decode():
            ret = <Datum*> new GIDCollectionIteratorDatum(deref(<GIDCollectionIteratorDatum*> (<SLIDatum> obj).thisptr))
        elif (<SLIDatum> obj).dtype == SLI_TYPE_CONNECTION.decode():
            ret = <Datum*> new ConnectionDatum(deref(<ConnectionDatum*> (<SLIDatum> obj).thisptr))
        else:
            raise NESTErrors.PyNESTError("unknown SLI datum type: {0}".format((<SLIDatum> obj).dtype))
    elif isConnectionGenerator(<PyObject*> obj):
        ret = unpackConnectionGeneratorDatum(<PyObject*> obj)
        if ret is NULL:
            raise NESTErrors.PyNESTError("failed to unpack passed connection generator object")
    else:

        try:
            ret = python_buffer_to_datum[buffer_int_1d_t, long](obj)
        except (ValueError, TypeError):
            pass

        try:
            ret = python_buffer_to_datum[buffer_long_1d_t, long](obj)
        except (ValueError, TypeError):
            pass

        try:
            ret = python_buffer_to_datum[buffer_float_1d_t, double](obj)
        except (ValueError, TypeError):
            pass

        try:
            ret = python_buffer_to_datum[buffer_double_1d_t, double](obj)
        except (ValueError, TypeError):
            pass

        # NumPy < 1.5.0 doesn't support PEP-3118 buffer interface
        #
        if ret is NULL and HAVE_NUMPY and isinstance(obj, numpy.ndarray) and obj.ndim == 1:
            if numpy.issubdtype(obj.dtype, numpy.integer):
                ret = python_buffer_to_datum[object, long](obj)
            elif numpy.issubdtype(obj.dtype, numpy.floating):
                ret = python_buffer_to_datum[object, double](obj)
            else:
                raise NESTError.PyNESTError("only vectors of integers or floats are supported")

        if ret is NULL:
            try:
                if isinstance( obj._datum, SLIDatum ) or isinstance( obj._datum[0], SLIDatum):
                    ret = python_object_to_datum( obj._datum )
            except:
                pass

        if ret is not NULL:
            return ret
        else:
            raise NESTErrors.PyNESTError("unknown Python type: {0}".format(type(obj)))

    if ret is NULL:
        raise NESTErrors.PyNESTError("conversion resulted in a null pointer")

    return ret

@cython.boundscheck(False)
cdef inline Datum* python_buffer_to_datum(numeric_buffer_t buff, vector_value_t _ = 0) except NULL:

    cdef size_t i, n

    cdef Datum* dat = NULL
    cdef vector[vector_value_t]* vector_ptr = new vector[vector_value_t]()

    if vector_value_t is long:
        dat = <Datum*> new IntVectorDatum(vector_ptr)
    elif vector_value_t is double:
        dat = <Datum*> new DoubleVectorDatum(vector_ptr)
    else:
        raise NESTErrors.PyNESTError("unsupported specialization: {0}".format(vector_value_t))

    n = len(buff)

    vector_ptr.reserve(n)

    for i in range(n):
        vector_ptr.push_back(<vector_value_t> buff[i])

    return <Datum*> dat


cdef inline object sli_datum_to_object(Datum* dat):

    if dat is NULL:
        raise NESTErrors.PyNESTError("datum is a null pointer")

    cdef string obj_str
    cdef object ret = None
    cdef ignore_none = False

    cdef string datum_type = dat.gettypename().toString()

    if datum_type == SLI_TYPE_BOOL:
        ret = (<BoolDatum*> dat).get()
    elif datum_type == SLI_TYPE_INTEGER:
        ret = (<IntegerDatum*> dat).get()
    elif datum_type == SLI_TYPE_DOUBLE:
        ret = (<DoubleDatum*> dat).get()
    elif datum_type == SLI_TYPE_STRING:
        ret = (<string> deref_str(<StringDatum*> dat)).decode('utf-8')
    elif datum_type == SLI_TYPE_LITERAL:
        obj_str = (<LiteralDatum*> dat).toString()
        ret = obj_str.decode()
        if ret == 'None':
            ret = None
            ignore_none = True
    elif datum_type == SLI_TYPE_ARRAY:
        ret = sli_array_to_object(<ArrayDatum*> dat)
    elif datum_type == SLI_TYPE_DICTIONARY:
        ret = sli_dict_to_object(<DictionaryDatum*> dat)
    elif datum_type == SLI_TYPE_CONNECTION:
        datum = SLIDatum()
        (<SLIDatum> datum)._set_datum(<Datum*> new ConnectionDatum(deref(<ConnectionDatum*> dat)), SLI_TYPE_CONNECTION.decode())
        ret = nest.Connectome(datum)
    elif datum_type == SLI_TYPE_VECTOR_INT:
        ret = sli_vector_to_object[sli_vector_int_ptr_t, long](<IntVectorDatum*> dat)
    elif datum_type == SLI_TYPE_VECTOR_DOUBLE:
        ret = sli_vector_to_object[sli_vector_double_ptr_t, double](<DoubleVectorDatum*> dat)
    elif datum_type == SLI_TYPE_MASK:
        datum = SLIDatum()
        (<SLIDatum> datum)._set_datum(<Datum*> new MaskDatum(deref(<MaskDatum*> dat)), SLI_TYPE_MASK.decode())
        ret = nest.Mask(datum)
    elif datum_type == SLI_TYPE_PARAMETER:
        datum = SLIDatum()
        (<SLIDatum> datum)._set_datum(<Datum*> new ParameterDatum(deref(<ParameterDatum*> dat)), SLI_TYPE_PARAMETER.decode())
        ret = nest.Parameter(datum)
    elif datum_type == SLI_TYPE_GIDCOLLECTION:
        datum = SLIDatum()
        (<SLIDatum> datum)._set_datum(<Datum*> new GIDCollectionDatum(deref(<GIDCollectionDatum*> dat)), SLI_TYPE_GIDCOLLECTION.decode())
        ret = nest.GIDCollection(datum)
    elif datum_type == SLI_TYPE_GIDCOLLECTIONITERATOR:
        ret = SLIDatum()
        (<SLIDatum> ret)._set_datum(<Datum*> new GIDCollectionIteratorDatum(deref(<GIDCollectionIteratorDatum*> dat)), SLI_TYPE_GIDCOLLECTIONITERATOR.decode())
    else:
        raise NESTErrors.PyNESTError("unknown SLI type: {0}".format(datum_type.decode()))

    if ret is None and not ignore_none:
        raise NESTErrors.PyNESTError("conversion resulted in a None object")

    return ret

cdef inline object sli_array_to_object(ArrayDatum* dat):
<<<<<<< HEAD
    cdef tmp = [None] * dat.size()
=======

    # the size of dat has to be explicitly cast to int to avoid
    # compiler warnings (#1318) during cythonization
    cdef tmp = [None] * int(dat.size())
>>>>>>> c78ef222

    # i and n have to be cast to size_t (unsigned long int) to avoid
    # compiler warnings (#1318) in the for loop below
    cdef size_t i, n
    cdef Token* tok = dat.begin()

<<<<<<< HEAD
    if not len(tmp):
        return ()

    if tok.datum().gettypename().toString() == SLI_TYPE_CONNECTION:
        for i in range(len(tmp)):
            datum = SLIDatum()
            (<SLIDatum> datum)._set_datum(<Datum*> new ConnectionDatum(deref(<ConnectionDatum*> tok.datum())), SLI_TYPE_CONNECTION.decode())
            tmp[i] = datum
            # Increment
            inc(tok)
        return nest.Connectome(tmp)
    else:
        for i in range(len(tmp)):
            tmp[i] = sli_datum_to_object(tok.datum())
            inc(tok)
=======
    n = len(tmp)

    for i in range(n):
        tmp[i] = sli_datum_to_object(tok.datum())
        inc(tok)
>>>>>>> c78ef222

        return tuple(tmp)

cdef inline object sli_dict_to_object(DictionaryDatum* dat):

    cdef tmp = {}

    cdef string key_str
    cdef const Token* tok = NULL

    cdef TokenMap.const_iterator dt = deref_dict(dat).begin()

    while dt != deref_dict(dat).end():
        key_str = deref_tmap(dt).first.toString()
        tok = &deref_tmap(dt).second
        tmp[key_str.decode()] = sli_datum_to_object(tok.datum())
        inc(dt)

    return tmp

cdef inline object sli_vector_to_object(sli_vector_ptr_t dat, vector_value_t _ = 0):

    cdef vector_value_t* array_data = NULL
    cdef vector[vector_value_t]* vector_ptr = NULL

    if sli_vector_ptr_t is sli_vector_int_ptr_t and vector_value_t is long:
        vector_ptr = deref_ivector(dat)
        arr = array.clone(ARRAY_LONG, vector_ptr.size(), False)
        array_data = arr.data.as_longs
        if HAVE_NUMPY:
            ret_dtype = numpy.int_
    elif sli_vector_ptr_t is sli_vector_double_ptr_t and vector_value_t is double:
        vector_ptr = deref_dvector(dat)
        arr = array.clone(ARRAY_DOUBLE, vector_ptr.size(), False)
        array_data = arr.data.as_doubles
        if HAVE_NUMPY:
            ret_dtype = numpy.float_
    else:
        raise NESTErrors.PyNESTError("unsupported specialization")

    memcpy(array_data, &vector_ptr.front(), vector_ptr.size() * sizeof(vector_value_t))

    if HAVE_NUMPY:
        if vector_ptr.size() > 0:
            return numpy.frombuffer(arr, dtype=ret_dtype)
        else:
            # Compatibility with NumPy < 1.7.0
            return numpy.array([], dtype=ret_dtype)
    else:
        return arr<|MERGE_RESOLUTION|>--- conflicted
+++ resolved
@@ -633,26 +633,22 @@
     return ret
 
 cdef inline object sli_array_to_object(ArrayDatum* dat):
-<<<<<<< HEAD
-    cdef tmp = [None] * dat.size()
-=======
-
     # the size of dat has to be explicitly cast to int to avoid
     # compiler warnings (#1318) during cythonization
     cdef tmp = [None] * int(dat.size())
->>>>>>> c78ef222
 
     # i and n have to be cast to size_t (unsigned long int) to avoid
     # compiler warnings (#1318) in the for loop below
     cdef size_t i, n
     cdef Token* tok = dat.begin()
 
-<<<<<<< HEAD
-    if not len(tmp):
+    n = len(tmp)
+    
+    if not n:
         return ()
 
     if tok.datum().gettypename().toString() == SLI_TYPE_CONNECTION:
-        for i in range(len(tmp)):
+        for i in range(n):
             datum = SLIDatum()
             (<SLIDatum> datum)._set_datum(<Datum*> new ConnectionDatum(deref(<ConnectionDatum*> tok.datum())), SLI_TYPE_CONNECTION.decode())
             tmp[i] = datum
@@ -660,16 +656,9 @@
             inc(tok)
         return nest.Connectome(tmp)
     else:
-        for i in range(len(tmp)):
+        for i in range(n):
             tmp[i] = sli_datum_to_object(tok.datum())
             inc(tok)
-=======
-    n = len(tmp)
-
-    for i in range(n):
-        tmp[i] = sli_datum_to_object(tok.datum())
-        inc(tok)
->>>>>>> c78ef222
 
         return tuple(tmp)
 
