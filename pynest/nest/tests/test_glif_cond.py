--- conflicted
+++ resolved
@@ -121,11 +121,7 @@
         spikes_expected = [388.04, 612.99, 628.73, 644.47, 660.21, 675.95, 691.69,
                            707.14, 722.88, 738.62, 754.36, 770.1, 785.84, 801.85,
                            817.76, 833.5, 849.24, 864.98, 880.72, 896.46]
-<<<<<<< HEAD
-        self.ks_assert_spikes(spikes_expected, spikes_expected)
-=======
         self.ks_assert_spikes(spikes, spikes_expected)
->>>>>>> ab128bc6
         self.assertAlmostEqual(V_m[0], -78.85)
 
     def test_lif_r(self):
