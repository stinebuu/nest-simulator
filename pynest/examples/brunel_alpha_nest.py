# -*- coding: utf-8 -*-
#
# brunel_alpha_nest.py
#
# This file is part of NEST.
#
# Copyright (C) 2004 The NEST Initiative
#
# NEST is free software: you can redistribute it and/or modify
# it under the terms of the GNU General Public License as published by
# the Free Software Foundation, either version 2 of the License, or
# (at your option) any later version.
#
# NEST is distributed in the hope that it will be useful,
# but WITHOUT ANY WARRANTY; without even the implied warranty of
# MERCHANTABILITY or FITNESS FOR A PARTICULAR PURPOSE.  See the
# GNU General Public License for more details.
#
# You should have received a copy of the GNU General Public License
# along with NEST.  If not, see <http://www.gnu.org/licenses/>.

"""Random balanced network (alpha synapses) connected with NEST
------------------------------------------------------------------

This script simulates an excitatory and an inhibitory population on
the basis of the network used in [1]

In contrast to brunel-alpha-numpy.py, this variant uses NEST's builtin
connection routines to draw the random connections instead of NumPy.

When connecting the network customary synapse models are used, which
allow for querying the number of created synapses. Using spike
detectors the average firing rates of the neurons in the populations
are established. The building as well as the simulation time of the
network are recorded.

References
~~~~~~~~~~~~~

.. [1] Brunel N, Dynamics of Sparsely Connected Networks of Excitatory and
       Inhibitory Spiking Neurons, Journal of Computational Neuroscience 8,
       183-208 (2000).

See Also
~~~~~~~~~~~~

brunel-alpha-numpy.py

:Authors:

KEYWORDS:
"""

###############################################################################
# Import all necessary modules for simulation, analysis and plotting. Scipy
# should be imported before nest.

from scipy.optimize import fsolve

import nest
import nest.raster_plot

import time
from numpy import exp

###############################################################################
# Definition of functions used in this example. First, define the Lambert W
# function implemented in SLI. The second function computes the maximum of
# the postsynaptic potential for a synaptic input current of unit amplitude (
# 1 pA) using the Lambert W function. Thus function will later be used to
# calibrate the synaptic weights.


def LambertWm1(x):
    nest.ll_api.sli_push(x)
    nest.ll_api.sli_run('LambertWm1')
    y = nest.ll_api.sli_pop()
    return y


def ComputePSPnorm(tauMem, CMem, tauSyn):
    a = (tauMem / tauSyn)
    b = (1.0 / tauSyn - 1.0 / tauMem)

    # time of maximum
    t_max = 1.0 / b * (-LambertWm1(-exp(-1.0 / a) / a) - 1.0 / a)

    # maximum of PSP for current of unit amplitude
    return (exp(1.0) / (tauSyn * CMem * b) *
            ((exp(-t_max / tauMem) - exp(-t_max / tauSyn)) / b -
             t_max * exp(-t_max / tauSyn)))

nest.ResetKernel()

###############################################################################
# Assigning the current time to a variable in order to determine the build
# time of the network.

startbuild = time.time()


###############################################################################
# Assigning the simulation parameters to variables.

dt = 0.1    # the resolution in ms
simtime = 1000.0  # Simulation time in ms
delay = 1.5    # synaptic delay in ms

###############################################################################
# Definition of the parameters crucial for asynchronous irregular firing of
# the neurons.

g = 5.0  # ratio inhibitory weight/excitatory weight
eta = 2.0  # external rate relative to threshold rate
epsilon = 0.1  # connection probability

###############################################################################
# Definition of the number of neurons in the network and the number of neuron
#  recorded from

order = 2500
NE = 4 * order  # number of excitatory neurons
NI = 1 * order  # number of inhibitory neurons
N_neurons = NE + NI   # number of neurons in total
N_rec = 50      # record from 50 neurons

###############################################################################
# Definition of connectivity parameter

CE = int(epsilon * NE)  # number of excitatory synapses per neuron
CI = int(epsilon * NI)  # number of inhibitory synapses per neuron
C_tot = int(CI + CE)      # total number of synapses per neuron

###############################################################################
# Initialization of the parameters of the integrate and fire neuron and the
# synapses. The parameter of the neuron are stored in a dictionary. The
# synaptic currents are normalized such that the amplitude of the PSP is J.

tauSyn = 0.5  # synaptic time constant in ms
tauMem = 20.0  # time constant of membrane potential in ms
CMem = 250.0  # capacitance of membrane in in pF
theta = 20.0  # membrane threshold potential in mV
neuron_params = {"C_m": CMem,
                 "tau_m": tauMem,
                 "tau_syn_ex": tauSyn,
                 "tau_syn_in": tauSyn,
                 "t_ref": 2.0,
                 "E_L": 0.0,
                 "V_reset": 0.0,
                 "V_m": 0.0,
                 "V_th": theta}
J = 0.1        # postsynaptic amplitude in mV
J_unit = ComputePSPnorm(tauMem, CMem, tauSyn)
J_ex = J / J_unit  # amplitude of excitatory postsynaptic current
J_in = -g * J_ex    # amplitude of inhibitory postsynaptic current

###############################################################################
# Definition of threshold rate, which is the external rate needed to fix the
# membrane potential around its threshold, the external firing rate and the
# rate of the poisson generator which is multiplied by the in-degree CE and
# converted to Hz by multiplication by 1000.

nu_th = (theta * CMem) / (J_ex * CE * exp(1) * tauMem * tauSyn)
nu_ex = eta * nu_th
p_rate = 1000.0 * nu_ex * CE

###############################################################################
# Configuration of the simulation kernel by the previously defined time
# resolution used in the simulation. Setting "print_time" to True prints the
# already processed simulation time as well as its percentage of the total
# simulation time.

nest.SetKernelStatus({"resolution": dt, "print_time": True,
                      "overwrite_files": True})

print("Building network")

###############################################################################
# Configuration of the model `iaf_psc_alpha` and `poisson_generator` using
# SetDefaults(). This function expects the model to be the inserted as a
# string and the parameter to be specified in a dictionary. All instances of
# theses models created after this point will have the properties specified
# in the dictionary by default.

nest.SetDefaults("iaf_psc_alpha", neuron_params)
nest.SetDefaults("poisson_generator", {"rate": p_rate})

###############################################################################
# Creation of the nodes using `Create`. We store the returned handles in
# variables for later reference. Here the excitatory and inhibitory, as well
# as the poisson generator and two spike detectors. The spike detectors will
# later be used to record excitatory and inhibitory spikes.

nodes_ex = nest.Create("iaf_psc_alpha", NE)
nodes_in = nest.Create("iaf_psc_alpha", NI)
noise = nest.Create("poisson_generator")
espikes = nest.Create("spike_detector")
ispikes = nest.Create("spike_detector")

<<<<<<< HEAD
'''
Configuration of the spike detectors recording excitatory and
inhibitory spikes using `set`. Setting the variable
"to_file" to True ensures that the spikes will be recorded in a .gdf
file starting with the string assigned to label. Setting "withtime"
and "withgid" to True ensures that each spike is saved to file by
stating the gid of the spiking neuron and the spike time in one line.
'''
espikes.set({"label": "brunel-py-ex",
             "withtime": True,
             "withgid": True,
             "to_file": True})
=======
###############################################################################
# Configuration of the spike detectors recording excitatory and inhibitory
# spikes using `SetStatus`, which expects a list of node handles and a list
# of parameter dictionaries. Setting the variable "to_file" to True ensures
# that the spikes will be recorded in a .gdf file starting with the string
# assigned to label. Setting "withtime" and "withgid" to True ensures that
# each spike is saved to file by stating the gid of the spiking neuron and
# the spike time in one line.
>>>>>>> 2b4bf681

ispikes.set({"label": "brunel-py-in",
             "withtime": True,
             "withgid": True,
             "to_file": True})

print("Connecting devices")

###############################################################################
# Definition of a synapse using `CopyModel`, which expects the model name of
# a pre-defined synapse, the name of the customary synapse and an optional
# parameter dictionary. The parameters defined in the dictionary will be the
# default parameter for the customary synapse. Here we define one synapse for
#  the excitatory and one for the inhibitory connections giving the
# previously defined weights and equal delays.

nest.CopyModel("static_synapse", "excitatory",
               {"weight": J_ex, "delay": delay})
nest.CopyModel("static_synapse", "inhibitory",
               {"weight": J_in, "delay": delay})

###############################################################################
# Connecting the previously defined poisson generator to the excitatory and
# inhibitory neurons using the excitatory synapse. Since the poisson
# generator is connected to all neurons in the population the default rule (
# 'all_to_all') of Connect() is used. The synaptic properties are inserted
# via syn_spec which expects a dictionary when defining multiple variables or
#  a string when simply using a pre-defined synapse.

nest.Connect(noise, nodes_ex, syn_spec="excitatory")
nest.Connect(noise, nodes_in, syn_spec="excitatory")

###############################################################################
# Connecting the first N_rec nodes of the excitatory and inhibitory
# population to the associated spike detectors using excitatory synapses.
# Here the same shortcut for the specification of the synapse as defined
# above is used.

nest.Connect(nodes_ex[:N_rec], espikes, syn_spec="excitatory")
nest.Connect(nodes_in[:N_rec], ispikes, syn_spec="excitatory")

print("Connecting network")

print("Excitatory connections")

###############################################################################
# Connecting the excitatory population to all neurons using the pre-defined
# excitatory synapse. Beforehand, the connection parameter are defined in a
# dictionary. Here we use the connection rule 'fixed_indegree',
# which requires the definition of the indegree. Since the synapse
# specification is reduced to assigning the pre-defined excitatory synapse it
#  suffices to insert a string.

conn_params_ex = {'rule': 'fixed_indegree', 'indegree': CE}
nest.Connect(nodes_ex, nodes_ex + nodes_in, conn_params_ex, "excitatory")

print("Inhibitory connections")

###############################################################################
# Connecting the inhibitory population to all neurons using the pre-defined
# inhibitory synapse. The connection parameter as well as the synapse
# paramtere are defined analogously to the connection from the excitatory
# population defined above.

conn_params_in = {'rule': 'fixed_indegree', 'indegree': CI}
nest.Connect(nodes_in, nodes_ex + nodes_in, conn_params_in, "inhibitory")

###############################################################################
# Storage of the time point after the buildup of the network in a variable.

endbuild = time.time()

###############################################################################
# Simulation of the network.

print("Simulating")

nest.Simulate(simtime)

###############################################################################
# Storage of the time point after the simulation of the network in a variable.

endsimulate = time.time()

###############################################################################
# Reading out the total number of spikes received from the spike detector
# connected to the excitatory population and the inhibitory population.

events_ex = espikes.get("n_events")
events_in = ispikes.get("n_events")

###############################################################################
# Calculation of the average firing rate of the excitatory and the inhibitory
#  neurons by dividing the total number of recorded spikes by the number of
# neurons recorded from and the simulation time. The multiplication by 1000.0
#  converts the unit 1/ms to 1/s=Hz.

rate_ex = events_ex / simtime * 1000.0 / N_rec
rate_in = events_in / simtime * 1000.0 / N_rec

###############################################################################
# Reading out the number of connections established using the excitatory and
# inhibitory synapse model. The numbers are summed up resulting in the total
# number of synapses.

num_synapses = (nest.GetDefaults("excitatory")["num_connections"] +
                nest.GetDefaults("inhibitory")["num_connections"])

###############################################################################
# Establishing the time it took to build and simulate the network by taking
# the difference of the pre-defined time variables.

build_time = endbuild - startbuild
sim_time = endsimulate - endbuild

###############################################################################
# Printing the network properties, firing rates and building times.

print("Brunel network simulation (Python)")
print("Number of neurons : {0}".format(N_neurons))
print("Number of synapses: {0}".format(num_synapses))
print("       Exitatory  : {0}".format(int(CE * N_neurons) + N_neurons))
print("       Inhibitory : {0}".format(int(CI * N_neurons)))
print("Excitatory rate   : %.2f Hz" % rate_ex)
print("Inhibitory rate   : %.2f Hz" % rate_in)
print("Building time     : %.2f s" % build_time)
print("Simulation time   : %.2f s" % sim_time)

###############################################################################
# Plot a raster of the excitatory neurons and a histogram.

nest.raster_plot.from_device(espikes, hist=True)<|MERGE_RESOLUTION|>--- conflicted
+++ resolved
@@ -197,29 +197,18 @@
 espikes = nest.Create("spike_detector")
 ispikes = nest.Create("spike_detector")
 
-<<<<<<< HEAD
-'''
-Configuration of the spike detectors recording excitatory and
-inhibitory spikes using `set`. Setting the variable
-"to_file" to True ensures that the spikes will be recorded in a .gdf
-file starting with the string assigned to label. Setting "withtime"
-and "withgid" to True ensures that each spike is saved to file by
-stating the gid of the spiking neuron and the spike time in one line.
-'''
-espikes.set({"label": "brunel-py-ex",
-             "withtime": True,
-             "withgid": True,
-             "to_file": True})
-=======
 ###############################################################################
 # Configuration of the spike detectors recording excitatory and inhibitory
-# spikes using `SetStatus`, which expects a list of node handles and a list
+# spikes using `set`, which expects a list of node handles and a list
 # of parameter dictionaries. Setting the variable "to_file" to True ensures
 # that the spikes will be recorded in a .gdf file starting with the string
 # assigned to label. Setting "withtime" and "withgid" to True ensures that
 # each spike is saved to file by stating the gid of the spiking neuron and
 # the spike time in one line.
->>>>>>> 2b4bf681
+espikes.set({"label": "brunel-py-ex",
+             "withtime": True,
+             "withgid": True,
+             "to_file": True})
 
 ispikes.set({"label": "brunel-py-in",
              "withtime": True,
