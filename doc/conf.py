# -*- coding: utf-8 -*-
#
# conf.py
#
# This file is part of NEST.
#
# Copyright (C) 2004 The NEST Initiative
#
# NEST is free software: you can redistribute it and/or modify
# it under the terms of the GNU General Public License as published by
# the Free Software Foundation, either version 2 of the License, or
# (at your option) any later version.
#
# NEST is distributed in the hope that it will be useful,
# but WITHOUT ANY WARRANTY; without even the implied warranty of
# MERCHANTABILITY or FITNESS FOR A PARTICULAR PURPOSE.  See the
# GNU General Public License for more details.
#
# You should have received a copy of the GNU General Public License
# along with NEST.  If not, see <http://www.gnu.org/licenses/>.

"""
Readthedocs configuration file
------------------------------

Use:
sphinx-build -c ../extras/help_generator -b html . _build/html

"""

import sys
import os


import pip

# pip.main(['install', 'Sphinx==1.5.6'])
# pip.main(['install', 'sphinx-gallery'])

# import sphinx_gallery
import subprocess

# import shlex

from subprocess import check_output, CalledProcessError
from mock import Mock as MagicMock

# If extensions (or modules to document with autodoc) are in another directory,
# add these directories to sys.path here. If the directory is relative to the
# documentation root, use os.path.abspath to make it absolute, like shown here.
sys.path.insert(0, os.path.abspath('./..'))
sys.path.insert(0, os.path.abspath('./../topology'))
sys.path.insert(0, os.path.abspath('./../pynest/nest'))

source_suffix = ['.rst']


# -- General configuration ------------------------------------------------


# import errors on libraries that depend on C modules
# http://blog.rtwilson.com/how-to-make-your-sphinx-documentation-
# compile-with-readthedocs-when-youre-using-numpy-and-scipy/


class Mock(MagicMock):

    @classmethod
    def __getattr__(cls, name):
        return MagicMock()


MOCK_MODULES = ['numpy', 'scipy', 'matplotlib', 'matplotlib.pyplot', 'pandas']
sys.modules.update((mod_name, Mock()) for mod_name in MOCK_MODULES)

# If your documentation needs a minimal Sphinx version, state it here.
#
# needs_sphinx = '1.0'

extensions = [
    'sphinx.ext.autodoc',
    'sphinx.ext.napoleon',
    'sphinx.ext.autosummary',
    'sphinx.ext.doctest',
    'sphinx.ext.intersphinx',
    'sphinx.ext.todo',
    'sphinx.ext.coverage',
    'sphinx.ext.mathjax',
    'breathe',
]

breathe_projects = {"EXTRACT_MODELS": "./xml/"}

breathe_default_project = "EXTRACT_MODELS"
# sphinx_gallery_conf = {
#    'doc_module': ('sphinx_gallery', 'numpy'),
#    # path to your examples scripts
#    'examples_dirs': '../pynest/examples',
#    # path where to save gallery generated examples
#    'gallery_dirs': 'auto_examples',
#    'backreferences_dir': False
# }

subprocess.call('doxygen', shell=True)

mathjax_path = \
    "https://cdnjs.cloudflare.com/ajax/libs/mathjax/2.7.4/MathJax" \
    ".js?config=TeX" \
    "-AMS-MML_HTMLorMML"

# Add any paths that contain templates here, relative to this directory.
templates_path = ['_templates']

# The suffix(es) of source filenames.
# You can specify multiple suffix as a list of string:
#
# source_suffix = ['.rst', '.md']
# source_suffix = '.rst'

# The master toctree document.
master_doc = 'contents'

# General information about the project.
project = u'NEST simulator user documentation'
copyright = u'2004, nest-simulator'
author = u'nest-simulator'


# The version info for the project you're documenting, acts as replacement for
# |version| and |release|, also used in various other places throughout the
# built documents.
#
# The short X.Y version.
version = '1.0.0'
# The full version, including alpha/beta/rc tagss
release = '1.0.0'
# The language for content autogenerated by Sphinx. Refer to documentation
# for a list of supported languages.
#
# This is also used if you do content translation via gettext catalogs.
# Usually you set "language" from the command line for these cases.
language = None

# List of patterns, relative to source directory, that match files and
# directories to ignore when looking for source files.
# This patterns also effect to html_static_path and html_extra_path
exclude_patterns = ['_build', 'Thumbs.db', '.DS_Store', 'conngen',
                    'nest_by_example', 'README.md']

# The name of the Pygments (syntax highlighting) style to use.
pygments_style = 'manni'

# If true, `todo` and `todoList` produce output, else they produce nothing.
todo_include_todos = False

# add numbered figure link
numfig = True

numfig_secnum_depth = (2)
numfig_format = {'figure': 'Figure %s', 'table': 'Table %s',
                 'code-block': 'Code Block %s'}
# -- Options for HTML output ----------------------------------------------

# The theme to use for HTML and HTML Help pages.  See the documentation for
# a list of builtin themes.
#
html_theme = 'sphinx_rtd_theme'

# Theme options are theme-specific and customize the look and feel of a theme
# further.  For a list of options available for each theme, see the
# documentation.
#
# html_theme_options = {}

# Add any paths that contain custom static files (such as style sheets) here,
# relative to this directory. They are copied after the builtin static files,
# so a file named "default.css" will overwrite the builtin "default.css".
html_static_path = ['_static']

# -- Options for HTMLHelp output ------------------------------------------

# Output file base name for HTML help builder.
htmlhelp_basename = 'NESTsimulatordoc'

html_show_sphinx = False
html_show_copyright = False

# This way works for ReadTheDocs
# With this local 'make html' is broken!
github_doc_root = ''

intersphinx_mapping = {'https://docs.python.org/': None}


def setup(app):
    app.add_stylesheet('css/custom.css')
    app.add_stylesheet('css/pygments.css')
    app.add_javascript("js/custom.js")
<<<<<<< HEAD
    app.add_javascript("js/copybutton.js")
    app.add_config_value('recommonmark_config', {
        'auto_toc_tree_section': 'Contents',
        'enable_inline_math': True,
        'enable_auto_doc_ref': True,
        'enable_eval_rst': True
    }, True)
    app.add_transform(AutoStructify)
=======
>>>>>>> 40590ffd


# -- Options for LaTeX output ---------------------------------------------

latex_elements = {
    # The paper size ('letterpaper' or 'a4paper').
    #
    # 'papersize': 'letterpaper',

    # The font size ('10pt', '11pt' or '12pt').
    #
    # 'pointsize': '10pt',

    # Additional stuff for the LaTeX preamble.
    #
    # 'preamble': '',

    # Latex figure (float) alignment
    #
    # 'figure_align': 'htbp',
}

# Grouping the document tree into LaTeX files. List of tuples
# (source start file, target name, title,
#  author, documentclass [howto, manual, or own class]).
latex_documents = [
    (master_doc, 'NESTsimulator.tex', u'NEST Simulator Documentation',
     u'NEST Developer Community', 'manual'),
]


# -- Options for manual page output ---------------------------------------

# One entry per manual page. List of tuples
# (source start file, name, description, authors, manual section).
man_pages = [
    (master_doc, 'nestsimulator', u'NEST simulator Documentation',
     [author], 1)
]


# -- Options for Texinfo output -------------------------------------------

# Grouping the document tree into Texinfo files. List of tuples
# (source start file, target name, title, author,
#  dir menu entry, description, category)
texinfo_documents = [
    (master_doc, 'NESTsimulator', u'NEST simulator Documentation',
     author, 'NESTsimulator', 'One line description of project.',
     'Miscellaneous'),
]

# -- Options for readthedocs ----------------------------------------------
# on_rtd = os.environ.get('READTHEDOCS') == 'True'
# if on_rtd:
#    html_theme = 'alabaster'
# else:
#    html_theme = 'nat'

models_with_documentation = (
    "models/multimeter",
    "models/spike_detector",
    "models/weight_recorder",
    "nestkernel/recording_backend_ascii",
    "nestkernel/recording_backend_memory",
    "nestkernel/recording_backend_screen",
    "nestkernel/recording_backend_sionlib",
)

import re
import os
pattern = r'BeginDocumentation((?:.|\n)*)EndDocumentation'
for model in models_with_documentation:
    with open("../%s.h" % model) as f:
        match = re.search(pattern, f.read())
        if match:
            rst_dir = "from_cpp/"
            if not os.path.exists(rst_dir):
                os.mkdir(rst_dir)
            rst_fname = rst_dir + os.path.basename(model) + ".rst"
            rst_file = open(rst_fname, "w")
            rst_file.write(match.group(1))
            rst_file.close()
            print("Wrote model documentation for model " + model)
        else:
            print("No documentation found for model " + model)<|MERGE_RESOLUTION|>--- conflicted
+++ resolved
@@ -196,7 +196,6 @@
     app.add_stylesheet('css/custom.css')
     app.add_stylesheet('css/pygments.css')
     app.add_javascript("js/custom.js")
-<<<<<<< HEAD
     app.add_javascript("js/copybutton.js")
     app.add_config_value('recommonmark_config', {
         'auto_toc_tree_section': 'Contents',
@@ -205,8 +204,6 @@
         'enable_eval_rst': True
     }, True)
     app.add_transform(AutoStructify)
-=======
->>>>>>> 40590ffd
 
 
 # -- Options for LaTeX output ---------------------------------------------
