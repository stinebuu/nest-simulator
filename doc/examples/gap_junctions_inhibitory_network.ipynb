{
  "cells": [
    {
      "cell_type": "code",
      "execution_count": null,
      "metadata": {
        "collapsed": false
      },
      "outputs": [],
      "source": [
        "%matplotlib inline"
      ]
    },
    {
      "cell_type": "markdown",
      "metadata": {},
      "source": [
        "Gap Junctions: Inhibitory network example\n-----------------------------------------------\n\nThis script simulates an inhibitory network of 500 Hodgkin-Huxley neurons.\nWithout the gap junctions (meaning for ``gap_weight = 0.0``) the network shows\nan asynchronous irregular state that is caused by the external excitatory\nPoissonian drive being balanced by the inhibitory feedback within the\nnetwork. With increasing `gap_weight` the network synchronizes:\n\nFor a lower gap weight of 0.3 nS the network remains in an asynchronous\nstate. With a weight of 0.54 nS the network switches randomly between the\nasynchronous to the synchronous state, while for a gap weight of 0.7 nS a\nstable synchronous state is reached.\n\nThis example is also used as test case 2 (see Figure 9 and 10)\nin [1]_.\n\nReferences\n~~~~~~~~~~~\n\n.. [1] Hahne et al. (2015) A unified framework for spiking and gap-junction\n       interactions in distributed neuronal network simulations, Front.\n       Neuroinform. http://dx.doi.org/10.3389/neuro.11.012.2008\n\n"
      ]
    },
    {
      "cell_type": "code",
      "execution_count": null,
      "metadata": {
        "collapsed": false
      },
      "outputs": [],
      "source": [
        "import nest\nimport pylab as pl\nimport numpy\nimport random\n\nn_neuron = 500\ngap_per_neuron = 60\ninh_per_neuron = 50\ndelay = 1.0\nj_exc = 300.\nj_inh = -50.\nthreads = 8\nstepsize = 0.05\nsimtime = 501.\ngap_weight = 0.3\n\nnest.ResetKernel()"
      ]
    },
    {
      "cell_type": "markdown",
      "metadata": {},
      "source": [
        "First we set the random seed, adjust the kernel settings and create\n``hh_psc_alpha_gap`` neurons, ``spike_detector`` and ``poisson_generator``.\n\n"
      ]
    },
    {
      "cell_type": "code",
      "execution_count": null,
      "metadata": {
        "collapsed": false
      },
      "outputs": [],
      "source": [
        "random.seed(1)\n\nnest.SetKernelStatus({'resolution': 0.05,\n                      'total_num_virtual_procs': threads,\n                      'print_time': True,\n                      # Settings for waveform relaxation\n                      # 'use_wfr': False uses communication in every step\n                      # instead of an iterative solution\n                      'use_wfr': True,\n                      'wfr_comm_interval': 1.0,\n                      'wfr_tol': 0.0001,\n                      'wfr_max_iterations': 15,\n                      'wfr_interpolation_order': 3})\n\nneurons = nest.Create('hh_psc_alpha_gap', n_neuron)\n\nsd = nest.Create(\"spike_detector\")\npg = nest.Create(\"poisson_generator\", params={'rate': 500.0})"
      ]
    },
    {
      "cell_type": "markdown",
      "metadata": {},
      "source": [
        "Each neuron shall receive ``inh_per_neuron = 50`` inhibitory synaptic inputs\nthat are randomly selected from all other neurons, each with synaptic\nweight ``j_inh = -50.0`` pA and a synaptic delay of 1.0 ms. Furthermore each\nneuron shall receive an excitatory external Poissonian input of 500.0 Hz\nwith synaptic weight ``j_exc = 300.0`` pA and the same delay.\nThe desired connections are created with the following commands:\n\n"
      ]
    },
    {
      "cell_type": "code",
      "execution_count": null,
      "metadata": {
        "collapsed": false
      },
      "outputs": [],
      "source": [
<<<<<<< HEAD
        "conn_dict = {'rule': 'fixed_indegree',\n             'indegree': inh_per_neuron,\n             'autapses': False,\n             'multapses': True}\n\nsyn_dict = {'synapse_model': 'static_synapse',\n            'weight': j_inh,\n            'delay': delay}\n\nnest.Connect(neurons, neurons, conn_dict, syn_dict)\n\nnest.Connect(pg, neurons, 'all_to_all',\n             syn_spec={'synapse_model': 'static_synapse',\n                       'weight': j_exc,\n                       'delay': delay})"
=======
        "conn_dict = {'rule': 'fixed_indegree',\n             'indegree': inh_per_neuron,\n             'allow_autapses': False,\n             'allow_multapses': True}\n\nsyn_dict = {'model': 'static_synapse',\n            'weight': j_inh,\n            'delay': delay}\n\nnest.Connect(neurons, neurons, conn_dict, syn_dict)\n\nnest.Connect(pg, neurons, 'all_to_all', syn_spec={'model': 'static_synapse',\n                                                  'weight': j_exc,\n                                                  'delay': delay})"
>>>>>>> 7d8ef1dd
      ]
    },
    {
      "cell_type": "markdown",
      "metadata": {},
      "source": [
        "Then the neurons are connected to the ``spike_detector`` and the initial\nmembrane potential of each neuron is set randomly between -40 and -80 mV.\n\n"
      ]
    },
    {
      "cell_type": "code",
      "execution_count": null,
      "metadata": {
        "collapsed": false
      },
      "outputs": [],
      "source": [
        "nest.Connect(neurons, sd)\n\nfor i in range(n_neuron):\n    nest.SetStatus(neurons[i], {'V_m': (-40. - 40. * random.random())})"
      ]
    },
    {
      "cell_type": "markdown",
      "metadata": {},
      "source": [
        "Finally gap junctions are added to the network. $(60*500)/2$ ``gap_junction``\nconnections are added randomly resulting in an average of 60 gap-junction\nconnections per neuron. We must not use the ``fixed_indegree`` oder\n``fixed_outdegree`` functionality of ``nest.Connect()`` to create the\nconnections, as ``gap_junction`` connections are bidirectional connections\nand we need to make sure that the same neurons are connected in both ways.\nThis is achieved by creating the connections on the Python level with the\n`random` module of the Python Standard Library and connecting the neurons\nusing the ``make_symmetric`` flag for ``one_to_one`` connections.\n\n"
      ]
    },
    {
      "cell_type": "code",
      "execution_count": null,
      "metadata": {
        "collapsed": false
      },
      "outputs": [],
      "source": [
        "n_connection = int(n_neuron * gap_per_neuron / 2)\nneuron_list = [n for n in neurons]\nconnections = numpy.transpose(\n    [random.sample(neuron_list, 2) for _ in range(n_connection)])\n\nfor indx in range(n_connection):\n    nest.Connect(nest.GIDCollection([connections[0][indx]]),\n                 nest.GIDCollection([connections[1][indx]]),\n                 {'rule': 'one_to_one', 'make_symmetric': True},\n                 {'synapse_model': 'gap_junction', 'weight': gap_weight})"
      ]
    },
    {
      "cell_type": "markdown",
      "metadata": {},
      "source": [
        "In the end we start the simulation and plot the spike pattern.\n\n"
      ]
    },
    {
      "cell_type": "code",
      "execution_count": null,
      "metadata": {
        "collapsed": false
      },
      "outputs": [],
      "source": [
        "nest.Simulate(simtime)\n\ntimes = nest.GetStatus(sd, 'events')[0]['times']\nspikes = nest.GetStatus(sd, 'events')[0]['senders']\nn_spikes = nest.GetStatus(sd, 'n_events')[0]\n\nhz_rate = (1000.0 * n_spikes / simtime) / n_neuron\n\npl.figure(1)\npl.plot(times, spikes, 'o')\npl.title('Average spike rate (Hz): %.2f' % hz_rate)\npl.xlabel('time (ms)')\npl.ylabel('neuron no')\npl.show()"
      ]
    }
  ],
  "metadata": {
    "kernelspec": {
      "display_name": "Python 3",
      "language": "python",
      "name": "python3"
    },
    "language_info": {
      "codemirror_mode": {
        "name": "ipython",
        "version": 3
      },
      "file_extension": ".py",
      "mimetype": "text/x-python",
      "name": "python",
      "nbconvert_exporter": "python",
      "pygments_lexer": "ipython3",
      "version": "3.6.7"
    }
  },
  "nbformat": 4,
  "nbformat_minor": 0
}<|MERGE_RESOLUTION|>--- conflicted
+++ resolved
@@ -62,11 +62,7 @@
       },
       "outputs": [],
       "source": [
-<<<<<<< HEAD
-        "conn_dict = {'rule': 'fixed_indegree',\n             'indegree': inh_per_neuron,\n             'autapses': False,\n             'multapses': True}\n\nsyn_dict = {'synapse_model': 'static_synapse',\n            'weight': j_inh,\n            'delay': delay}\n\nnest.Connect(neurons, neurons, conn_dict, syn_dict)\n\nnest.Connect(pg, neurons, 'all_to_all',\n             syn_spec={'synapse_model': 'static_synapse',\n                       'weight': j_exc,\n                       'delay': delay})"
-=======
         "conn_dict = {'rule': 'fixed_indegree',\n             'indegree': inh_per_neuron,\n             'allow_autapses': False,\n             'allow_multapses': True}\n\nsyn_dict = {'model': 'static_synapse',\n            'weight': j_inh,\n            'delay': delay}\n\nnest.Connect(neurons, neurons, conn_dict, syn_dict)\n\nnest.Connect(pg, neurons, 'all_to_all', syn_spec={'model': 'static_synapse',\n                                                  'weight': j_exc,\n                                                  'delay': delay})"
->>>>>>> 7d8ef1dd
       ]
     },
     {
