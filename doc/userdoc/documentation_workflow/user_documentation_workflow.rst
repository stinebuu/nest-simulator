.. _documentation_workflow:

User-level documentation workflow
#################################

What you need to know
+++++++++++++++++++++

We use `Sphinx <https://www.sphinx-doc.org/en/master/>`_ to generate
documentation and `Read the Docs <https://readthedocs.org/>`_ to
publish it. Sphinx uses reStructuredText as the base format for the
documentation. To learn more about the syntax, check out this `quick
reference
<https://thomas-cokelaer.info/tutorials/sphinx/rest_syntax.html>`_.

The NEST simulator documentation lives alongside its code. It is
contained in the ``doc/userdoc`` directory within the `NEST source
code repository <https://github.com/nest/nest-simulator>`_ on GitHub.

We work with `GitHub <https://www.github.com>`_ as a web-based hosting
service for Git. Git allows us to keep our versions under control,
with each release of NEST having its own documentation.

This workflow aims for the concept of **user-correctable documentation**.

<<<<<<< HEAD
.. image:: ../../_static/img/documentation_workflow.png
=======
.. image:: ../static/img/documentation_workflow.png
>>>>>>> 097d0c5a
  :width: 500
  :alt: Alternative text

.. note::
   This workflow shows you how to create **user-level documentation**
   for NEST. For the **developer documentation**, please refer to our
   :doc:`Developer documentation workflow
   <developer_documentation_workflow>`.

Changing the documentation
++++++++++++++++++++++++++

If you notice any errors or weaknesses in the documentation, please
submit an `Issue <https://github.com/nest/nest-simulator/issues>`_ in
our GitHub repository.

You can also make changes directly to your forked copy of the `NEST source
code repository <https://github.com/nest/nest-simulator>`_ and create a `pull
request <https://github.com/nest/nest-simulator/pulls>`_. Just follow the
workflow below!

Setting up your environment
+++++++++++++++++++++++++++

To install the dependencies for building the documentation, you can
either directly run

.. code-block:: bash

    pip3 install -r <nest_source_dir>/doc/requirements.txt

or alternatively install the dependencies into a conda environment (we
recommend `miniconda <https://docs.conda.io/en/latest/miniconda>`_ for
this). After installing conda, you can simply run

.. code-block:: bash

    conda env create -f <nest_source_dir>/doc/environment.yml
    conda activate nest-doc

If you later on want to deactivate or delete the build environment:

.. code-block:: bash

   conda deactivate
   conda remove --name nest-doc --all

Generating documentation with Sphinx
++++++++++++++++++++++++++++++++++++

Now that you activated your environment, you can generate HTML files using
Sphinx.

Rendering HTML
~~~~~~~~~~~~~~

If you intend to work on the documentation, or if you want to obtain a
local version of it for other reasons, you can build the documentation
by simply running the following command in the build directory of NEST
(i.e. the directory where you ran ``cmake``)

.. code-block:: bash

    make html

To install the documentation under `<nest_install_dir>`` along with
the rest of NEST, this command can be followed by

.. code-block:: bash

   make install

If you want to view the files after installation, you can run

.. code-block:: bash

   browser <nest_install_dir>/share/doc/nest/html/index.html

Editing and creating pages
~~~~~~~~~~~~~~~~~~~~~~~~~~

To edit existing `reStructuredText <https://thomas-cokelaer.info/tutorials/
sphinx/rest_syntax.html>`_ files or to create new ones, follow the steps below:

1. You can edit and/or add ``.rst`` files in the ``doc`` directory using your
   editor of choice.

2. If you create a new page, open ``contents.rst`` in the ``doc`` directory
   and add the file name under ``.. toctree::``. This will ensure it appears on
   the NEST simulator documentation's table of contents.

3. If you rename or move a file, please make sure you update all the
   corresponding cross-references.

4. Save your changes.

5. Re-render documentation as described above.

Previewing on Read the Docs (optional)
++++++++++++++++++++++++++++++++++++++

Proceed as follows to preview your version of the documentation on Read the
Docs.

1. Check that unwanted directories are listed in ``.gitignore``:

.. code-block:: bash

   _build
   _static
   _templates

2. Add, commit and push your changes to GitHub.

3. Go to `Read the Docs <https://readthedocs.org/>`_. Sign up for an account
   if you don't have one.

4. `Import <https://readthedocs.org/dashboard/import/>`_ the project.

5. Enter the details of your project in the ``repo`` field and hit ``Create``.

6. `Build <https://docs.readthedocs.io/en/stable/intro/
   import-guide.html#building-your-documentation>`_ your documentation.

This allows you to preview your work on your Read the Docs account. In order
to see the changes on the official NEST simulator documentation, please submit
a pull request.

Creating pull request
+++++++++++++++++++++

Once your documentation work is finished, you can create a `pull request
<https://nest.github.io/nest-simulator/development_workflow#create-a-pull-
request>`_ to the ``master`` branch of the NEST Source Code Repository. Your
pull request will be reviewed by the NEST Documentation Team!<|MERGE_RESOLUTION|>--- conflicted
+++ resolved
@@ -23,11 +23,7 @@
 
 This workflow aims for the concept of **user-correctable documentation**.
 
-<<<<<<< HEAD
-.. image:: ../../_static/img/documentation_workflow.png
-=======
 .. image:: ../static/img/documentation_workflow.png
->>>>>>> 097d0c5a
   :width: 500
   :alt: Alternative text
 
