--- conflicted
+++ resolved
@@ -82,13 +82,8 @@
 Simulate
 
 {
-<<<<<<< HEAD
-  det [/events [/senders /times]] get cva Transpose 6 ToUnitTestPrecision
-  [[2 4.1] [1 4.1]] 6 ToUnitTestPrecision eq
-=======
-  det [/events [/senders /times]] get cva Transpose dup % we duplicate result and check each order of recorded spikes
-  [[2 4.1] [1 4.1]] eq exch % exchange result of equality check with events, so we can compare we opposite recording order
-  [[1 4.1] [2 4.1]] eq
+  det [/events [/senders /times]] get cva Transpose 6 ToUnitTestPrecision dup % we duplicate result and check each order of recorded spikes
+  [[2 4.1] [1 4.1]] 6 ToUnitTestPrecision eq exch % exchange result of equality check with events, so we can compare we opposite recording order
+  [[1 4.1] [2 4.1]] 6 ToUnitTestPrecision eq
   or % events should match whether event from neuron 1 or neuron 2 was recorded first
->>>>>>> df724797
 } assert_or_die