/*
 *  ticket-737.sli
 *
 *  This file is part of NEST.
 *
 *  Copyright (C) 2004 The NEST Initiative
 *
 *  NEST is free software: you can redistribute it and/or modify
 *  it under the terms of the GNU General Public License as published by
 *  the Free Software Foundation, either version 2 of the License, or
 *  (at your option) any later version.
 *
 *  NEST is distributed in the hope that it will be useful,
 *  but WITHOUT ANY WARRANTY; without even the implied warranty of
 *  MERCHANTABILITY or FITNESS FOR A PARTICULAR PURPOSE.  See the
 *  GNU General Public License for more details.
 *
 *  You should have received a copy of the GNU General Public License
 *  along with NEST.  If not, see <http://www.gnu.org/licenses/>.
 *
 */

/* BeginDocumentation

Name: testsuite::ticket-737 Ensure that stimulating devices can only be connected with a single synapse type

Synopsis: (ticket-737) run -> NEST exits if test fails

Description:
Ensure that NEST throws an exception if one tries to connect poisson_generator
(sending DSSpikeEvents), noise_generator (sending DSCurrentEvents) or multimeter
(sending DataLoggingRequest) to a neuron using a plastic synapse.

spike_generator slips through this test, since it usually sends SpikeEvent. But it
is no danger if it sends DSSpikeEvents for weighted spikes, since it sends precisely
one DSSpikeEvent per spike. 

Author: Hans Ekkehard Plesser, 2014-11-06
 */

(unittest) run
/unittest using

M_ERROR setverbosity

/stimulators modeldict keys { GetDefaults /element_type get /stimulator eq } Select def

% first test: multiple connections with same type
ResetKernel
{
  stimulators
  {
<<<<<<< HEAD
    Create 0 get /stim Set
    /iaf_neuron Create 0 get /n Set
=======
    Create /stim Set
    /iaf_psc_alpha Create /n Set
>>>>>>> 3dabfb2c
    stim n /static_synapse Connect
    stim n /static_synapse Connect
  } forall
} pass_or_die

% second test: multiple connections of user-defined type
ResetKernel
{
  stimulators
  {
    /stimname Set
<<<<<<< HEAD
    stimname Create 0 get /stim Set
    /iaf_neuron Create 0 get /n Set
=======
    stimname Create /stim Set
    /iaf_psc_alpha Create /n Set
>>>>>>> 3dabfb2c
    /synmodel stimname cvs (_syn) join cvlit def
    /static_synapse synmodel CopyModel
    stim n synmodel Connect
    stim n synmodel Connect
  } forall
} pass_or_die


% third test: no multiple connections with different types
%   test must fail if a single case fails
ResetKernel
stimulators
{
  /stimname Set
<<<<<<< HEAD
  stimname Create 0 get /stim Set
  /iaf_neuron Create 0 get /n Set
=======
  stimname Create /stim Set
  /iaf_psc_alpha Create /n Set
>>>>>>> 3dabfb2c
  /synmodel stimname cvs (_syn) join cvlit def
  /static_synapse synmodel CopyModel
  stim n /static_synapse Connect
  { stim n synmodel Connect } fail_or_die 
} forall 

endusing<|MERGE_RESOLUTION|>--- conflicted
+++ resolved
@@ -33,7 +33,7 @@
 
 spike_generator slips through this test, since it usually sends SpikeEvent. But it
 is no danger if it sends DSSpikeEvents for weighted spikes, since it sends precisely
-one DSSpikeEvent per spike. 
+one DSSpikeEvent per spike.
 
 Author: Hans Ekkehard Plesser, 2014-11-06
  */
@@ -50,15 +50,10 @@
 {
   stimulators
   {
-<<<<<<< HEAD
-    Create 0 get /stim Set
-    /iaf_neuron Create 0 get /n Set
-=======
     Create /stim Set
     /iaf_psc_alpha Create /n Set
->>>>>>> 3dabfb2c
-    stim n /static_synapse Connect
-    stim n /static_synapse Connect
+    stim n /all_to_all /static_synapse Connect
+    stim n /all_to_all /static_synapse Connect
   } forall
 } pass_or_die
 
@@ -68,17 +63,12 @@
   stimulators
   {
     /stimname Set
-<<<<<<< HEAD
-    stimname Create 0 get /stim Set
-    /iaf_neuron Create 0 get /n Set
-=======
     stimname Create /stim Set
     /iaf_psc_alpha Create /n Set
->>>>>>> 3dabfb2c
     /synmodel stimname cvs (_syn) join cvlit def
     /static_synapse synmodel CopyModel
-    stim n synmodel Connect
-    stim n synmodel Connect
+    stim n /all_to_all synmodel Connect
+    stim n /all_to_all synmodel Connect
   } forall
 } pass_or_die
 
@@ -89,17 +79,12 @@
 stimulators
 {
   /stimname Set
-<<<<<<< HEAD
-  stimname Create 0 get /stim Set
-  /iaf_neuron Create 0 get /n Set
-=======
   stimname Create /stim Set
   /iaf_psc_alpha Create /n Set
->>>>>>> 3dabfb2c
   /synmodel stimname cvs (_syn) join cvlit def
   /static_synapse synmodel CopyModel
-  stim n /static_synapse Connect
-  { stim n synmodel Connect } fail_or_die 
-} forall 
+  stim n /all_to_all /static_synapse Connect
+  { stim n /all_to_all synmodel Connect } fail_or_die
+} forall
 
 endusing