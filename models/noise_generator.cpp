--- conflicted
+++ resolved
@@ -165,10 +165,7 @@
   }
 
   if ( not dt_.is_step() )
-<<<<<<< HEAD
-=======
-  {
->>>>>>> 7d3c92fc
+  {
     throw StepMultipleRequired( n.get_name(), names::dt, dt_ );
   }
 }
@@ -185,13 +182,9 @@
   , S_()
   , B_( *this )
 {
-<<<<<<< HEAD
-  if ( not P_.dt_.is_step() )
-=======
   recordablesMap_.create();
   if ( not P_.dt_.is_step() )
   {
->>>>>>> 7d3c92fc
     throw InvalidDefaultResolution( get_name(), names::dt, P_.dt_ );
   }
 }
@@ -204,10 +197,7 @@
   , B_( n.B_, *this )
 {
   if ( not P_.dt_.is_step() )
-<<<<<<< HEAD
-=======
-  {
->>>>>>> 7d3c92fc
+  {
     throw InvalidTimeInModel( get_name(), names::dt, P_.dt_ );
   }
 }
@@ -323,11 +313,8 @@
     const long now = start + offs;
 
     if ( not device_.is_active( Time::step( now ) ) )
-<<<<<<< HEAD
-=======
     {
       B_.logger_.record_data( origin.get_steps() + offs );
->>>>>>> 7d3c92fc
       continue;
     }
 
