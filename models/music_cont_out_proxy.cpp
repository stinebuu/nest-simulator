--- conflicted
+++ resolved
@@ -266,15 +266,9 @@
       // check whether the target is on this process
       if ( kernel().node_manager.is_local_gid( *t ) )
       {
-<<<<<<< HEAD
-  const DictionaryDatum params = new Dictionary();
-        kernel().connection_manager.connect(
-      get_gid(), *t, params, synmodel_id );
-=======
         const DictionaryDatum params = new Dictionary();
         kernel().connection_manager.connect(
           get_gid(), *t, params, synmodel_id );
->>>>>>> 5bbb516c
       }
     }
     std::vector< MUSIC::GlobalIndex > music_index_map;
