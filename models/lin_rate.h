/*
 *  lin_rate.h
 *
 *  This file is part of NEST.
 *
 *  Copyright (C) 2004 The NEST Initiative
 *
 *  NEST is free software: you can redistribute it and/or modify
 *  it under the terms of the GNU General Public License as published by
 *  the Free Software Foundation, either version 2 of the License, or
 *  (at your option) any later version.
 *
 *  NEST is distributed in the hope that it will be useful,
 *  but WITHOUT ANY WARRANTY; without even the implied warranty of
 *  MERCHANTABILITY or FITNESS FOR A PARTICULAR PURPOSE.  See the
 *  GNU General Public License for more details.
 *
 *  You should have received a copy of the GNU General Public License
 *  along with NEST.  If not, see <http://www.gnu.org/licenses/>.
 *
 */

#ifndef LIN_RATE_H
#define LIN_RATE_H

// Includes from models:
#include "rate_neuron_ipn.h"
#include "rate_neuron_ipn_impl.h"
#include "rate_neuron_opn.h"
#include "rate_neuron_opn_impl.h"
#include "rate_transformer_node.h"
#include "rate_transformer_node_impl.h"

namespace nest
{

/** @BeginDocumentation
Name: lin_rate - Linear rate model

Description:

lin_rate is an implementation of a linear rate model with
input function input(h) = g * h.
The model supports multiplicative coupling which can
be switched on and off via the boolean parameter mult_coupling
(default=false). In case multiplicative coupling is actived
the excitatory input of the model is multiplied with the function
mult_coupling_ex(rate) = g_ex_ * ( theta_ex_ - rate )
and the inhibitory input is multiplied with the function
mult_coupling_in(rate) = g_in_ * ( theta_in_ + rate ).

The model supports connections to other rate models with either zero or
non-zero delay, and uses the secondary_event concept introduced with
the gap-junction framework.

Parameters:

<<<<<<< HEAD
 The following parameters can be set in the status dictionary.

 rate                double - Rate (unitless)
 tau                 double - Time constant of rate dynamics in ms.
 lambda              double - Passive decay rate.
 mu                  double - Mean input.
 sigma               double - Noise parameter.
 g                   double - Gain parameter
 mult_coupling       bool   - Switch to enable/disable multiplicative coupling.
 g_ex                double - Linear factor in multiplicative coupling.
 g_in                double - Linear factor in multiplicative coupling.
 theta_ex            double - Shift in multiplicative coupling.
 theta_in            double - Shift in multiplicative coupling.
 rectify_output      bool   - Switch to restrict rate to values >= 0
=======
The following parameters can be set in the status dictionary.

rate                double - Rate (unitless)
tau                 double - Time constant of rate dynamics in ms.
lambda              double - Passive decay rate.
mean                double - Mean of Gaussian white noise.
std                 double - Standard deviation of Gaussian white noise.
g                   double - Gain parameter
mult_coupling       bool   - Switch to enable/disable multiplicative coupling.
g_ex                double - Linear factor in multiplicative coupling.
g_in                double - Linear factor in multiplicative coupling.
theta_ex            double - Shift in multiplicative coupling.
theta_in            double - Shift in multiplicative coupling.
rectify_output      bool   - Switch to restrict rate to values >= 0
>>>>>>> 18f25d59

References:

[1] Hahne, J., Dahmen, D., Schuecker, J., Frommer, A.,
Bolten, M., Helias, M. and Diesmann, M. (2017).
Integration of Continuous-Time Dynamics in a
Spiking Neural Network Simulator.
Front. Neuroinform. 11:34. doi: 10.3389/fninf.2017.00034

[2] Hahne, J., Helias, M., Kunkel, S., Igarashi, J.,
Bolten, M., Frommer, A. and Diesmann, M. (2015).
A unified framework for spiking and gap-junction interactions
in distributed neuronal network simulations.
Front. Neuroinform. 9:22. doi: 10.3389/fninf.2015.00022

Sends: InstantaneousRateConnectionEvent, DelayedRateConnectionEvent

Receives: InstantaneousRateConnectionEvent, DelayedRateConnectionEvent,
DataLoggingRequest

Author: David Dahmen, Jan Hahne, Jannis Schuecker

SeeAlso: rate_connection_instantaneous, rate_connection_delayed
*/

class nonlinearities_lin_rate
{
private:
  /** gain factor of gain function */
  double g_;
  /** linear factor in multiplicative excitatory coupling*/
  double g_ex_;
  /** linear factor in multiplicative inhibitory coupling*/
  double g_in_;
  /** offset in multiplicative coupling*/
  double theta_ex_;
  double theta_in_;

public:
  /** sets default parameters */
  nonlinearities_lin_rate()
    : g_( 1.0 )
    , g_ex_( 1.0 )
    , g_in_( 1.0 )
    , theta_ex_( 0.0 )
    , theta_in_( 0.0 )
  {
  }

  void get( DictionaryDatum& ) const; //!< Store current values in dictionary
  void set( const DictionaryDatum& ); //!< Set values from dicitonary

  double input( double h );               // non-linearity on input
  double mult_coupling_ex( double rate ); // factor of multiplicative coupling
  double mult_coupling_in( double rate ); // factor of multiplicative coupling
};

inline double
nonlinearities_lin_rate::input( double h )
{
  return g_ * h;
}

inline double
nonlinearities_lin_rate::mult_coupling_ex( double rate )
{
  return g_ex_ * ( theta_ex_ - rate );
}

inline double
nonlinearities_lin_rate::mult_coupling_in( double rate )
{
  return g_in_ * ( theta_in_ + rate );
}

typedef rate_neuron_ipn< nest::nonlinearities_lin_rate > lin_rate_ipn;
typedef rate_neuron_opn< nest::nonlinearities_lin_rate > lin_rate_opn;
typedef rate_transformer_node< nest::nonlinearities_lin_rate >
  rate_transformer_lin;

template <>
void RecordablesMap< lin_rate_ipn >::create();
template <>
void RecordablesMap< lin_rate_opn >::create();
template <>
void RecordablesMap< rate_transformer_lin >::create();


} // namespace nest


#endif /* #ifndef LIN_RATE_H */<|MERGE_RESOLUTION|>--- conflicted
+++ resolved
@@ -55,29 +55,13 @@
 
 Parameters:
 
-<<<<<<< HEAD
- The following parameters can be set in the status dictionary.
-
- rate                double - Rate (unitless)
- tau                 double - Time constant of rate dynamics in ms.
- lambda              double - Passive decay rate.
- mu                  double - Mean input.
- sigma               double - Noise parameter.
- g                   double - Gain parameter
- mult_coupling       bool   - Switch to enable/disable multiplicative coupling.
- g_ex                double - Linear factor in multiplicative coupling.
- g_in                double - Linear factor in multiplicative coupling.
- theta_ex            double - Shift in multiplicative coupling.
- theta_in            double - Shift in multiplicative coupling.
- rectify_output      bool   - Switch to restrict rate to values >= 0
-=======
 The following parameters can be set in the status dictionary.
 
 rate                double - Rate (unitless)
 tau                 double - Time constant of rate dynamics in ms.
 lambda              double - Passive decay rate.
-mean                double - Mean of Gaussian white noise.
-std                 double - Standard deviation of Gaussian white noise.
+mu                  double - Mean input.
+sigma               double - Noise parameter.
 g                   double - Gain parameter
 mult_coupling       bool   - Switch to enable/disable multiplicative coupling.
 g_ex                double - Linear factor in multiplicative coupling.
@@ -85,7 +69,6 @@
 theta_ex            double - Shift in multiplicative coupling.
 theta_in            double - Shift in multiplicative coupling.
 rectify_output      bool   - Switch to restrict rate to values >= 0
->>>>>>> 18f25d59
 
 References:
 
