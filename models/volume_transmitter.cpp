/*
 *  volume_transmitter.cpp
 *
 *  This file is part of NEST.
 *
 *  Copyright (C) 2004 The NEST Initiative
 *
 *  NEST is free software: you can redistribute it and/or modify
 *  it under the terms of the GNU General Public License as published by
 *  the Free Software Foundation, either version 2 of the License, or
 *  (at your option) any later version.
 *
 *  NEST is distributed in the hope that it will be useful,
 *  but WITHOUT ANY WARRANTY; without even the implied warranty of
 *  MERCHANTABILITY or FITNESS FOR A PARTICULAR PURPOSE.  See the
 *  GNU General Public License for more details.
 *
 *  You should have received a copy of the GNU General Public License
 *  along with NEST.  If not, see <http://www.gnu.org/licenses/>.
 *
 */

#include "volume_transmitter.h"

// C++ includes:
#include <numeric>

// Includes from nestkernel:
#include "connector_base.h"
#include "exceptions.h"
#include "kernel_manager.h"
#include "spikecounter.h"

// Includes from libnestutil:
#include "dict_util.h"

// Includes from sli:
#include "arraydatum.h"
#include "dict.h"
#include "dictutils.h"
#include "doubledatum.h"
#include "integerdatum.h"

/* ----------------------------------------------------------------
 * Default constructor defining default parameters
 * ---------------------------------------------------------------- */

nest::volume_transmitter::Parameters_::Parameters_()
  : deliver_interval_( 1 ) // in steps of mindelay
{
}

/* ----------------------------------------------------------------
 * Parameter and state extractions and manipulation functions
 * ---------------------------------------------------------------- */

void
nest::volume_transmitter::Parameters_::get( DictionaryDatum& d ) const
{
  def< long >( d, names::deliver_interval, deliver_interval_ );
}

void ::nest::volume_transmitter::Parameters_::set( const DictionaryDatum& d, Node* node )
{
  updateValueParam< long >( d, names::deliver_interval, deliver_interval_, node );
}

/* ----------------------------------------------------------------
 * Default and copy constructor for volume transmitter
 * ---------------------------------------------------------------- */

nest::volume_transmitter::volume_transmitter()
  : ArchivingNode()
  , P_()
  , local_device_id_( 0 )
{
}

nest::volume_transmitter::volume_transmitter( const volume_transmitter& n )
  : ArchivingNode( n )
  , P_( n.P_ )
  , local_device_id_( n.local_device_id_ )
<<<<<<< HEAD
{
}

void
nest::volume_transmitter::init_state_( const Node& )
=======
>>>>>>> ada35872
{
}

void
nest::volume_transmitter::init_buffers_()
{
  B_.neuromodulatory_spikes_.clear();
  B_.spikecounter_.clear();
  B_.spikecounter_.push_back( spikecounter( 0.0, 0.0 ) ); // insert pseudo last dopa spike at t = 0.0
  ArchivingNode::clear_history();
}

void
nest::volume_transmitter::calibrate()
{
  // +1 as pseudo dopa spike at t_trig is inserted after trigger_update_weight
  B_.spikecounter_.reserve( kernel().connection_manager.get_min_delay() * P_.deliver_interval_ + 1 );
}

void
nest::volume_transmitter::update( const Time&, const long from, const long to )
{
  // spikes that arrive in this time slice are stored in spikecounter_
  double t_spike;
  double multiplicity;
  for ( long lag = from; lag < to; ++lag )
  {
    multiplicity = B_.neuromodulatory_spikes_.get_value( lag );
    if ( multiplicity > 0 )
    {
      t_spike = Time( Time::step( kernel().simulation_manager.get_slice_origin().get_steps() + lag + 1 ) ).get_ms();
      B_.spikecounter_.push_back( spikecounter( t_spike, multiplicity ) );
    }
  }

  // all spikes stored in spikecounter_ are delivered to the target synapses
  if ( ( kernel().simulation_manager.get_slice_origin().get_steps() + to )
      % ( P_.deliver_interval_ * kernel().connection_manager.get_min_delay() )
    == 0 )
  {
    double t_trig = Time( Time::step( kernel().simulation_manager.get_slice_origin().get_steps() + to ) ).get_ms();

    if ( not B_.spikecounter_.empty() )
    {
      kernel().connection_manager.trigger_update_weight( get_node_id(), B_.spikecounter_, t_trig );
    }

    // clear spikecounter
    B_.spikecounter_.clear();

    // as with trigger_update_weight dopamine trace has been updated to t_trig,
    // insert pseudo last dopa spike at t_trig
    B_.spikecounter_.push_back( spikecounter( t_trig, 0.0 ) );
  }
}

void
nest::volume_transmitter::handle( SpikeEvent& e )
{
  B_.neuromodulatory_spikes_.add_value( e.get_rel_delivery_steps( kernel().simulation_manager.get_slice_origin() ),
    static_cast< double >( e.get_multiplicity() ) );
}<|MERGE_RESOLUTION|>--- conflicted
+++ resolved
@@ -80,14 +80,6 @@
   : ArchivingNode( n )
   , P_( n.P_ )
   , local_device_id_( n.local_device_id_ )
-<<<<<<< HEAD
-{
-}
-
-void
-nest::volume_transmitter::init_state_( const Node& )
-=======
->>>>>>> ada35872
 {
 }
 
