/*
 *  sinusoidal_poisson_generator.cpp
 *
 *  This file is part of NEST.
 *
 *  Copyright (C) 2004 The NEST Initiative
 *
 *  NEST is free software: you can redistribute it and/or modify
 *  it under the terms of the GNU General Public License as published by
 *  the Free Software Foundation, either version 2 of the License, or
 *  (at your option) any later version.
 *
 *  NEST is distributed in the hope that it will be useful,
 *  but WITHOUT ANY WARRANTY; without even the implied warranty of
 *  MERCHANTABILITY or FITNESS FOR A PARTICULAR PURPOSE.  See the
 *  GNU General Public License for more details.
 *
 *  You should have received a copy of the GNU General Public License
 *  along with NEST.  If not, see <http://www.gnu.org/licenses/>.
 *
 */


#include "sinusoidal_poisson_generator.h"

// C++ includes:
#include <cmath>
#include <limits>

// Includes from libnestutil:
#include "dict_util.h"
#include "numerics.h"

// Includes from nestkernel:
#include "event_delivery_manager_impl.h"
#include "exceptions.h"
#include "kernel_manager.h"
#include "universal_data_logger_impl.h"

// Includes from sli:
#include "arraydatum.h"
#include "dict.h"
#include "dictutils.h"
#include "doubledatum.h"
#include "integerdatum.h"
#include "booldatum.h"

namespace nest
{
RecordablesMap< sinusoidal_poisson_generator > sinusoidal_poisson_generator::recordablesMap_;

template <>
void
RecordablesMap< sinusoidal_poisson_generator >::create()
{
  insert_( Name( names::rate ), &sinusoidal_poisson_generator::get_rate_ );
}
}

/* ----------------------------------------------------------------
 * Default constructors defining default parameter
 * ---------------------------------------------------------------- */

nest::sinusoidal_poisson_generator::Parameters_::Parameters_()
  : om_( 0.0 )        // radian/ms
  , phi_( 0.0 )       // radian
  , rate_( 0.0 )      // spikes/ms
  , amplitude_( 0.0 ) // spikes/ms
  , individual_spike_trains_( true )
{
}

nest::sinusoidal_poisson_generator::Parameters_::Parameters_( const Parameters_& p )
  : om_( p.om_ )
  , phi_( p.phi_ )
  , rate_( p.rate_ )
  , amplitude_( p.amplitude_ )
  , individual_spike_trains_( p.individual_spike_trains_ )
{
}

nest::sinusoidal_poisson_generator::Parameters_& nest::sinusoidal_poisson_generator::Parameters_::operator=(
  const Parameters_& p )
{
  if ( this == &p )
  {
    return *this;
  }

  rate_ = p.rate_;
  om_ = p.om_;
  phi_ = p.phi_;
  amplitude_ = p.amplitude_;
  individual_spike_trains_ = p.individual_spike_trains_;

  return *this;
}

nest::sinusoidal_poisson_generator::State_::State_()
  : y_0_( 0 )
  , y_1_( 0 )
  , rate_( 0 )
{
}


nest::sinusoidal_poisson_generator::Buffers_::Buffers_( sinusoidal_poisson_generator& n )
  : logger_( n )
{
}

nest::sinusoidal_poisson_generator::Buffers_::Buffers_( const Buffers_&, sinusoidal_poisson_generator& n )
  : logger_( n )
{
}


/* ----------------------------------------------------------------
 * Parameter extraction and manipulation functions
 * ---------------------------------------------------------------- */

void
nest::sinusoidal_poisson_generator::Parameters_::get( DictionaryDatum& d ) const
{
  ( *d )[ names::rate ] = rate_ * 1000.0;
  ( *d )[ names::frequency ] = om_ / ( 2.0 * numerics::pi / 1000.0 );
  ( *d )[ names::phase ] = 180.0 / numerics::pi * phi_;
  ( *d )[ names::amplitude ] = amplitude_ * 1000.0;
  ( *d )[ names::individual_spike_trains ] = individual_spike_trains_;
}

void
nest::sinusoidal_poisson_generator::State_::get( DictionaryDatum& d ) const
{
  ( *d )[ names::y_0 ] = y_0_;
  ( *d )[ names::y_1 ] = y_1_;
}

void
nest::sinusoidal_poisson_generator::Parameters_::set( const DictionaryDatum& d,
  const sinusoidal_poisson_generator& n,
  Node* node )
{
  if ( not n.is_model_prototype() && d->known( names::individual_spike_trains ) )
  {
    throw BadProperty(
      "The individual_spike_trains property can only be set as"
      " a model default using SetDefaults or upon CopyModel." );
  }

  updateValue< bool >( d, names::individual_spike_trains, individual_spike_trains_ );

  if ( updateValueParam< double >( d, names::rate, rate_, node ) )
  {
    rate_ /= 1000.0; // scale to ms^-1
  }

  if ( updateValueParam< double >( d, names::frequency, om_, node ) )
  {
    om_ *= 2.0 * numerics::pi / 1000.0;
  }

  if ( updateValueParam< double >( d, names::phase, phi_, node ) )
  {
    phi_ *= numerics::pi / 180.0;
  }

  if ( updateValueParam< double >( d, names::amplitude, amplitude_, node ) )
  {
    amplitude_ /= 1000.0;
  }
}

/* ----------------------------------------------------------------
 * Default and copy constructor for node
 * ---------------------------------------------------------------- */

nest::sinusoidal_poisson_generator::sinusoidal_poisson_generator()
  : StimulatingDevice()
  , P_()
  , S_()
  , B_( *this )
{
  recordablesMap_.create();
}

nest::sinusoidal_poisson_generator::sinusoidal_poisson_generator( const sinusoidal_poisson_generator& n )
  : StimulatingDevice( n )
  , P_( n.P_ )
  , S_( n.S_ )
  , B_( n.B_, *this )
{
}

/* ----------------------------------------------------------------
 * Node initialization functions
 * ---------------------------------------------------------------- */

void
nest::sinusoidal_poisson_generator::init_state_()
{
<<<<<<< HEAD
  const sinusoidal_poisson_generator& pr = downcast< sinusoidal_poisson_generator >( proto );

  StimulatingDevice::init_state( pr );
  S_ = pr.S_;
=======
  device_.init_state();
>>>>>>> 15015fe9
}

void
nest::sinusoidal_poisson_generator::init_buffers_()
{
  StimulatingDevice::init_buffers();
  B_.logger_.reset();
}

void
nest::sinusoidal_poisson_generator::calibrate()
{
  // ensures initialization in case mm connected after Simulate
  B_.logger_.init();

  StimulatingDevice::calibrate();

  // time resolution
  V_.h_ = Time::get_resolution().get_ms();
  const double t = kernel().simulation_manager.get_time().get_ms();

  // initial state
  S_.y_0_ = P_.amplitude_ * std::cos( P_.om_ * t + P_.phi_ );
  S_.y_1_ = P_.amplitude_ * std::sin( P_.om_ * t + P_.phi_ );

  V_.sin_ = std::sin( V_.h_ * P_.om_ ); // block elements
  V_.cos_ = std::cos( V_.h_ * P_.om_ );

  return;
}

void
nest::sinusoidal_poisson_generator::update( Time const& origin, const long from, const long to )
{
  assert( to >= 0 && ( delay ) from < kernel().connection_manager.get_min_delay() );
  assert( from < to );

  const long start = origin.get_steps();

  // random number generator
  RngPtr rng = get_vp_specific_rng( get_thread() );

  // We iterate the dynamics even when the device is turned off,
  // but do not issue spikes while it is off. In this way, the
  // oscillators always have the right phase.  This is quite
  // time-consuming, so it should be done only if the device is
  // on most of the time.

  for ( long lag = from; lag < to; ++lag )
  {
    // update oscillator blocks, accumulate rate as sum of DC and N_osc_ AC
    // elements rate is instantaneous sum of state
    S_.rate_ = P_.rate_;

    const double new_y_0 = V_.cos_ * S_.y_0_ - V_.sin_ * S_.y_1_;

    S_.y_1_ = V_.sin_ * S_.y_0_ + V_.cos_ * S_.y_1_;
    S_.y_0_ = new_y_0;
    S_.rate_ += S_.y_1_;

    if ( S_.rate_ < 0 )
    {
      S_.rate_ = 0;
    }

    // create spikes
    if ( S_.rate_ > 0 and StimulatingDevice::is_active( Time::step( start + lag ) ) )
    {
      if ( P_.individual_spike_trains_ )
      {
        DSSpikeEvent se;
        kernel().event_delivery_manager.send( *this, se, lag );
      }
      else
      {
        poisson_distribution::param_type param( S_.rate_ * V_.h_ );
        long n_spikes = V_.poisson_dist_( rng, param );
        SpikeEvent se;
        se.set_multiplicity( n_spikes );
        kernel().event_delivery_manager.send( *this, se, lag );
      }
    }
    // store rate in Hz
    B_.logger_.record_data( origin.get_steps() + lag );
  }
}

void
nest::sinusoidal_poisson_generator::event_hook( DSSpikeEvent& e )
{
  poisson_distribution::param_type param( S_.rate_ * V_.h_ );
  long n_spikes = V_.poisson_dist_( get_vp_specific_rng( get_thread() ), param );

  if ( n_spikes > 0 ) // we must not send events with multiplicity 0
  {
    e.set_multiplicity( n_spikes );
    e.get_receiver().handle( e );
  }
}

void
nest::sinusoidal_poisson_generator::handle( DataLoggingRequest& e )
{
  B_.logger_.handle( e );
}

/* ----------------------------------------------------------------
 * Other functions
 * ---------------------------------------------------------------- */

void
nest::sinusoidal_poisson_generator::set_data_from_stimulating_backend( std::vector< double >& input_param )
{
  Parameters_ ptmp = P_; // temporary copy in case of errors

  // For the input backend
  if ( not input_param.empty() )
  {
    if ( input_param.size() != 5 )
    {
      throw BadParameterValue(
        "The size of the data for the sinusoidal_gamma_generator needs to 5 "
        "[rate, frequency, phase, amplitude, individual_spike_trains]." );
    }
    DictionaryDatum d = DictionaryDatum( new Dictionary );
    ( *d )[ names::rate ] = DoubleDatum( input_param[ 0 ] );
    ( *d )[ names::frequency ] = DoubleDatum( input_param[ 1 ] );
    ( *d )[ names::phase ] = DoubleDatum( input_param[ 2 ] );
    ( *d )[ names::amplitude ] = DoubleDatum( input_param[ 3 ] );
    ( *d )[ names::individual_spike_trains ] = BoolDatum( input_param[ 4 ] );
    ptmp.set( d, *this, this );
  }

  // if we get here, temporary contains consistent set of properties
  P_ = ptmp;
}<|MERGE_RESOLUTION|>--- conflicted
+++ resolved
@@ -199,14 +199,7 @@
 void
 nest::sinusoidal_poisson_generator::init_state_()
 {
-<<<<<<< HEAD
-  const sinusoidal_poisson_generator& pr = downcast< sinusoidal_poisson_generator >( proto );
-
-  StimulatingDevice::init_state( pr );
-  S_ = pr.S_;
-=======
-  device_.init_state();
->>>>>>> 15015fe9
+  StimulatingDevice::init_state();
 }
 
 void
