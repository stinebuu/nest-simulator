--- conflicted
+++ resolved
@@ -116,12 +116,9 @@
   if ( tau_ <= 0 )
   {
     throw BadProperty( "Time constant must be > 0." );
-<<<<<<< HEAD
-  }
-=======
+  }
   if ( lambda_ < 0 )
     throw BadProperty( "Passive decay rate must be >= 0." );
->>>>>>> 7d4b03c3
   if ( std_ < 0 )
   {
     throw BadProperty( "Standard deviation of noise must not be negative." );
