/*
 *  connection_creator.cpp
 *
 *  This file is part of NEST.
 *
 *  Copyright (C) 2004 The NEST Initiative
 *
 *  NEST is free software: you can redistribute it and/or modify
 *  it under the terms of the GNU General Public License as published by
 *  the Free Software Foundation, either version 2 of the License, or
 *  (at your option) any later version.
 *
 *  NEST is distributed in the hope that it will be useful,
 *  but WITHOUT ANY WARRANTY; without even the implied warranty of
 *  MERCHANTABILITY or FITNESS FOR A PARTICULAR PURPOSE.  See the
 *  GNU General Public License for more details.
 *
 *  You should have received a copy of the GNU General Public License
 *  along with NEST.  If not, see <http://www.gnu.org/licenses/>.
 *
 */

#include "connection_creator.h"

namespace nest
{

ConnectionCreator::ConnectionCreator( DictionaryDatum dict )
  : allow_autapses_( true )
  , allow_multapses_( true )
<<<<<<< HEAD
=======
  , allow_oversized_( false )
  , source_filter_()
  , target_filter_()
>>>>>>> 02a44ba5
  , number_of_connections_()
  , mask_()
  , kernel_()
  , synapse_model_( kernel().model_manager.get_synapsedict()->lookup( "static_synapse" ) )
  , weight_()
  , delay_()
  , dummy_param_dicts_()
{
  Name connection_type;
  long number_of_connections( -1 ); // overwritten by dict entry

  for ( Dictionary::iterator dit = dict->begin(); dit != dict->end(); ++dit )
  {

    if ( dit->first == names::connection_type )
    {
      connection_type = getValue< std::string >( dit->second );
    }
    else if ( dit->first == names::allow_autapses )
    {
      allow_autapses_ = getValue< bool >( dit->second );
    }
    else if ( dit->first == names::allow_multapses )
    {
      allow_multapses_ = getValue< bool >( dit->second );
    }
    else if ( dit->first == names::allow_oversized_mask )
    {
      allow_oversized_ = getValue< bool >( dit->second );
    }
    else if ( dit->first == names::number_of_connections )
    {
      number_of_connections = getValue< long >( dit->second );

      if ( number_of_connections < 0 )
      {
        throw BadProperty( "Number of connections cannot be less than zero." );
      }

      number_of_connections_ = number_of_connections;
    }
    else if ( dit->first == names::mask )
    {
      mask_ = TopologyModule::create_mask( dit->second );
    }
    else if ( dit->first == names::kernel )
    {
      kernel_ = NestModule::create_parameter( dit->second );
    }
    else if ( dit->first == names::synapse_model )
    {
      const std::string syn_name = getValue< std::string >( dit->second );

      const Token synmodel = kernel().model_manager.get_synapsedict()->lookup( syn_name );

      if ( synmodel.empty() )
      {
        throw UnknownSynapseType( syn_name );
      }

      synapse_model_ = static_cast< index >( synmodel );
    }
    else if ( dit->first == names::weight )
    {
      weight_ = NestModule::create_parameter( dit->second );
    }
    else if ( dit->first == names::delay )
    {
      delay_ = NestModule::create_parameter( dit->second );
    }
    else
    {
      throw BadProperty( "ConnectLayers cannot handle parameter '" + dit->first.toString() + "'." );
    }
  }

  // Set default weight and delay if not given explicitly
  DictionaryDatum syn_defaults = kernel().model_manager.get_connector_defaults( synapse_model_ );
  if ( not weight_.get() )
  {
    weight_ = NestModule::create_parameter( ( *syn_defaults )[ names::weight ] );
  }
  if ( not delay_.get() )
  {
    if ( not getValue< bool >( ( *syn_defaults )[ names::has_delay ] ) )
    {
      delay_ = NestModule::create_parameter( numerics::nan );
    }
    else
    {
      delay_ = NestModule::create_parameter( ( *syn_defaults )[ names::delay ] );
    }
  }

  if ( connection_type == names::pairwise_bernoulli_on_source )
  {

    if ( number_of_connections >= 0 )
    {
      type_ = Fixed_indegree;
    }
    else
    {
      type_ = Pairwise_bernoulli_on_source;
    }
  }
  else if ( connection_type == names::pairwise_bernoulli_on_target )
  {

    if ( number_of_connections >= 0 )
    {
      type_ = Fixed_outdegree;
    }
    else
    {
      type_ = Pairwise_bernoulli_on_target;
    }
  }
  else
  {
    throw BadProperty( "Unknown connection type." );
  }

  // Create dummy dictionaries, one per thread
  dummy_param_dicts_.resize( kernel().vp_manager.get_num_threads() );
#pragma omp parallel
  {
    dummy_param_dicts_.at( kernel().vp_manager.get_thread_id() ) = new Dictionary();
  }
}

} // namespace nest<|MERGE_RESOLUTION|>--- conflicted
+++ resolved
@@ -28,12 +28,7 @@
 ConnectionCreator::ConnectionCreator( DictionaryDatum dict )
   : allow_autapses_( true )
   , allow_multapses_( true )
-<<<<<<< HEAD
-=======
   , allow_oversized_( false )
-  , source_filter_()
-  , target_filter_()
->>>>>>> 02a44ba5
   , number_of_connections_()
   , mask_()
   , kernel_()
