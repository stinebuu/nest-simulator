# -*- coding: utf-8 -*-
#
# test_3d.py
#
# This file is part of NEST.
#
# Copyright (C) 2004 The NEST Initiative
#
# NEST is free software: you can redistribute it and/or modify
# it under the terms of the GNU General Public License as published by
# the Free Software Foundation, either version 2 of the License, or
# (at your option) any later version.
#
# NEST is distributed in the hope that it will be useful,
# but WITHOUT ANY WARRANTY; without even the implied warranty of
# MERCHANTABILITY or FITNESS FOR A PARTICULAR PURPOSE.  See the
# GNU General Public License for more details.
#
# You should have received a copy of the GNU General Public License
# along with NEST.  If not, see <http://www.gnu.org/licenses/>.

'''
NEST Topology Module

EXPERIMENTAL example of 3d layer.

3d layers are currently not supported, use at your own risk!

Hans Ekkehard Plesser, UMB

This example uses the function GetChildren, which is deprecated. A deprecation
warning is therefore issued. For details about deprecated functions, see
documentation.
'''

import nest
import random
import nest.topology as topo
import matplotlib.pyplot as plt
from mpl_toolkits.mplot3d import Axes3D

nest.ResetKernel()

# generate list of 1000 (x,y,z) triplets
pos = [[random.uniform(-0.5, 0.5), random.uniform(-0.5, 0.5),
        random.uniform(-0.5, 0.5)]
       for j in range(1000)]

l1 = topo.CreateLayer(
    {'extent': [1.5, 1.5, 1.5],  # must specify 3d extent AND center
     'center': [0., 0., 0.],
     'positions': pos,
     'elements': 'iaf_psc_alpha'})

# visualize
<<<<<<< HEAD
=======
# xext, yext = nest.GetStatus(l1, 'topology')[0]['extent']
# xctr, yctr = nest.GetStatus(l1, 'topology')[0]['center']

# l1_children is a work-around until NEST 3.0 is released
l1_children = nest.hl_api.GetChildren(l1)[0]

>>>>>>> 2b4bf681
# extract position information, transpose to list of x, y and z positions
xpos, ypos, zpos = zip(*topo.GetPosition(l1))
fig = plt.figure()
ax = fig.add_subplot(111, projection='3d')
ax.scatter(xpos, ypos, zpos, s=15, facecolor='b', edgecolor='none')

# full connections in volume [-0.2,0.2]**3
topo.ConnectLayers(l1, l1,
                   {'connection_type': 'divergent', 'allow_autapses': False,
                    'mask': {'volume': {'lower_left': [-0.2, -0.2, -0.2],
                                        'upper_right': [0.2, 0.2, 0.2]}}})

# show connections from center element
# sender shown in red, targets in green
ctr_gid = topo.FindCenterElement(l1)
ctr_index = ctr_gid - 1
ctr = l1[ctr_index:ctr_index + 1]
xtgt, ytgt, ztgt = zip(*topo.GetTargetPositions(ctr, l1)[0])
xctr, yctr, zctr = topo.GetPosition(ctr)
ax.scatter([xctr], [yctr], [zctr], s=40, facecolor='r', edgecolor='none')
ax.scatter(xtgt, ytgt, ztgt, s=40, facecolor='g', edgecolor='g')

tgts = topo.GetTargetNodes(ctr, l1)[0]
distances = topo.Distance(ctr, l1)
tgt_distances = [d for i, d in enumerate(distances) if i + 1 in tgts]

plt.figure()
plt.hist(tgt_distances, 25)
plt.show()<|MERGE_RESOLUTION|>--- conflicted
+++ resolved
@@ -53,15 +53,7 @@
      'elements': 'iaf_psc_alpha'})
 
 # visualize
-<<<<<<< HEAD
-=======
-# xext, yext = nest.GetStatus(l1, 'topology')[0]['extent']
-# xctr, yctr = nest.GetStatus(l1, 'topology')[0]['center']
 
-# l1_children is a work-around until NEST 3.0 is released
-l1_children = nest.hl_api.GetChildren(l1)[0]
-
->>>>>>> 2b4bf681
 # extract position information, transpose to list of x, y and z positions
 xpos, ypos, zpos = zip(*topo.GetPosition(l1))
 fig = plt.figure()
