--- conflicted
+++ resolved
@@ -41,12 +41,7 @@
 const Name center( "center" );
 const Name circular( "circular" );
 const Name connection_type( "connection_type" );
-<<<<<<< HEAD
-const Name convergent( "convergent" );
-const Name divergent( "divergent" );
-=======
 const Name depth( "depth" );
->>>>>>> d5f0cd9e
 const Name edge_wrap( "edge_wrap" );
 const Name elements( "elements" );
 const Name ellipsoidal( "ellipsoidal" );
