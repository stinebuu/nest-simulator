/*
 *  random.cpp
 *
 *  This file is part of NEST.
 *
 *  Copyright (C) 2004 The NEST Initiative
 *
 *  NEST is free software: you can redistribute it and/or modify
 *  it under the terms of the GNU General Public License as published by
 *  the Free Software Foundation, either version 2 of the License, or
 *  (at your option) any later version.
 *
 *  NEST is distributed in the hope that it will be useful,
 *  but WITHOUT ANY WARRANTY; without even the implied warranty of
 *  MERCHANTABILITY or FITNESS FOR A PARTICULAR PURPOSE.  See the
 *  GNU General Public License for more details.
 *
 *  You should have received a copy of the GNU General Public License
 *  along with NEST.  If not, see <http://www.gnu.org/licenses/>.
 *
 */

#include "random.h"

// C++ includes:
#include <cassert>
#include <string>

// Includes from sli:
#include "sliexceptions.h"
#include "tokenarray.h"


librandom::RngDatum
librandom::create_rng( const long seed, const RngFactoryDatum& factory )
{
  return librandom::RngDatum( factory->create( seed ) );
}

librandom::RdvDatum
librandom::create_rdv( const RdvFactoryDatum& factory, const RngDatum& rng )
{
  return librandom::RdvDatum( factory->create( rng ) );
}

void
librandom::set_status( const DictionaryDatum& dict, RdvDatum& rdv )
{
  dict->clear_access_flags();
  rdv->set_status( dict );
  std::string missed;
  if ( not dict->all_accessed( missed ) )
<<<<<<< HEAD
=======
  {
>>>>>>> 7d3c92fc
    throw UnaccessedDictionaryEntry( missed );
  }
}

DictionaryDatum
librandom::get_status( const RdvDatum& rdv )
{
  DictionaryDatum dict( new Dictionary );
  assert( dict.valid() );

  rdv->get_status( dict );

  return dict;
}

void
librandom::seed( const long seed, RngDatum& rng )
{
  rng->seed( seed );
}

unsigned long
librandom::irand( const long N, RngDatum& rng )
{
  return rng->ulrand( N );
}

double
librandom::drand( RngDatum& rng )
{
  return rng->drand();
}

ArrayDatum
librandom::random_array( RdvDatum& rdv, const size_t n )
{
  TokenArray result;
  result.reserve( n );

  if ( rdv->has_ldev() )
  {
    for ( size_t j = 0; j < n; ++j )
    {
      result.push_back( rdv->ldev() );
    }
  }
  else
  {
    for ( size_t j = 0; j < n; ++j )
    {
      result.push_back( ( *rdv )() );
    }
  }

  return ArrayDatum( result );
}

Token
librandom::random( RdvDatum& rdv )
{
  if ( rdv->has_ldev() )
  {
    // returns long
    return Token( rdv->ldev() );
  }
  else
  {
    // returns double
    return Token( ( *rdv )() );
  }
}<|MERGE_RESOLUTION|>--- conflicted
+++ resolved
@@ -50,10 +50,7 @@
   rdv->set_status( dict );
   std::string missed;
   if ( not dict->all_accessed( missed ) )
-<<<<<<< HEAD
-=======
   {
->>>>>>> 7d3c92fc
     throw UnaccessedDictionaryEntry( missed );
   }
 }
